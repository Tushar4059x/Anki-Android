<?xml version="1.0" encoding="utf-8"?>
<!--
~ Copyright (c) 2011 Norbert Nagold <norbert.nagold@gmail.com>
~
~ This program is free software; you can redistribute it and/or modify it under
~ the terms of the GNU General Public License as published by the Free Software
~ Foundation; either version 3 of the License, or (at your option) any later
~ version.
~
~ This program is distributed in the hope that it will be useful, but WITHOUT ANY
~ WARRANTY; without even the implied warranty of MERCHANTABILITY or FITNESS FOR A
~ PARTICULAR PURPOSE. See the GNU General Public License for more details.
~
~ You should have received a copy of the GNU General Public License along with
~ this program.  If not, see <http://www.gnu.org/licenses/>.
-->
<resources>
	<!--
		WARNING: These values here match static values defined in Deck.java DO
		NOT edit them, unless you change their corresponding values
	-->
	<!-- Used in deck preferences -->
	<string-array name="dictionary_labels">
		<item>Aedict</item>
		<item>Eijiro (Web)</item>
		<item>Leo.org (Web)</item>
		<item>Leo.org (App)</item>
		<item>ColorDict/GoldenDict</item>
		<item>Fora</item>
		<item>Nciku (Web)</item>
	</string-array>
	<string-array name="dictionary_values">
		<item>0</item>
		<item>1</item>
		<item>2</item>
		<item>3</item>
		<item>4</item>
		<item>5</item>
		<item>6</item>
	</string-array>
	<string-array name="error_reporting_choice_values">
		<item>0</item>
		<item>1</item>
		<item>2</item>
	</string-array>
	<string-array name="widget_minimum_cards_due_values">
		<item>10</item>
		<item>25</item>
		<item>50</item>
		<item>75</item>
		<item>100</item>
		<item>150</item>
		<item>200</item>
		<item>1000000</item>
	</string-array>
	<string-array name="gestures_values">
		<item>0</item>
		<item>1</item>
		<item>2</item>
		<item>3</item>
		<item>4</item>
		<item>5</item>
		<item>6</item>
		<item>7</item>
		<item>8</item>
		<item>9</item>
		<item>10</item>
		<item>11</item>
		<item>12</item>
		<item>13</item>
		<item>14</item>
		<item>15</item>
		<item>16</item>
	</string-array>
	<string-array name="theme_values">
		<item>0</item>
		<item>1</item>
		<item>2</item>
		<item>3</item>
		<item>4</item>
	</string-array>
	<string name="link_anki">http://ankisrs.net</string>
	<string name="link_ankidroid">http://code.google.com/p/ankidroid</string>
	<string name="link_forum">http://groups.google.com/group/anki-android</string>
	<string name="link_wiki">http://code.google.com/p/ankidroid/wiki/Index</string>
	<string name="link_issue_tracker">http://code.google.com/p/ankidroid/issues</string> 
	<string name="licence_wiki">http://www.gnu.org/licenses/gpl.html</string>
	<string name="link_source">http://github.com/nicolas-raoul/Anki-Android</string>
	<string name="link_donation">http://ankisrs.net/support</string>
	<string name="link_translation">http://crowdin.net/project/ankidroid</string>
	<string name="link_wikipedia_open_source">http://en.wikipedia.org/wiki/Open_source_software</string>
	<string name="link_contribution">http://code.google.com/p/ankidroid/wiki/Contribution</string>
	<string name="link_contribution_contributors">http://code.google.com/p/ankidroid/wiki/Contribution</string>
	<string name="link_help">http://code.google.com/p/ankidroid/wiki/help</string>
	<string name="link_faq">https://code.google.com/p/ankidroid/wiki/FAQ</string>
	<string name="error_email">ankidroid@gmail.com</string>
	<string name="error_post_url">http://ankidroid-triage.appspot.com/crash_receiver</string>		
	<string name="ankionline_sign_up_url">http://ankiweb.net/</string>
	<string name="feedback_post_url">http://ankidroid-triage.appspot.com/feedback_receiver</string>
	<string name="shared_decks_url">http://beta.ankiweb.net/shared/decks/</string>
		<string name="repair_deck">http://ankisrs.net/docs/DeckErrors.html</string>
	<string-array name="tutorial_capitals_questions">
		<item>Cambodia</item>
		<item>Chile</item>
		<item>Egypt</item>
		<item>Estonia</item>
		<item>Iceland</item>
		<item>Nigeria</item>
		<item>Mali</item>
		<item>Seychelles</item>
	</string-array>
	<string-array name="tutorial_capitals_answers">
		<item>Phnom Penh</item>
		<item>Santiago</item>
		<item>Cairo</item>
		<item>Tallinn</item>
		<item>Reykjavík</item>
		<item>Abuja</item>
		<item>Bamako</item>
		<item>Victoria</item>
	</string-array>
<<<<<<< HEAD
	<string-array name="zeemote_action_values">
		<item>0</item>
		<item>1</item>
		<item>2</item>
		<item>3</item>
		<item>4</item>
		<item>5</item>
		<item>6</item>
		<item>7</item>
		<item>8</item>
		<item>9</item>
		<item>10</item>
		<item>11</item>
		<item>12</item>
		<item>13</item>
		<item>14</item>
	</string-array>
=======
	<string-array name="leech_action_values">
		<item>0</item>
		<item>1</item>
		<item>2</item>
	</string-array>
	<string-array name="new_order_values">
		<item>0</item>
		<item>1</item>
	</string-array>
	<string-array name="rev_order_values">
		<item>0</item>
		<item>1</item>
		<item>2</item>
	</string-array>

<string name="deck_conf_percent">XXX \%%</string>

>>>>>>> 100ede37
</resources><|MERGE_RESOLUTION|>--- conflicted
+++ resolved
@@ -119,7 +119,22 @@
 		<item>Bamako</item>
 		<item>Victoria</item>
 	</string-array>
-<<<<<<< HEAD
+	<string-array name="leech_action_values">
+		<item>0</item>
+		<item>1</item>
+		<item>2</item>
+	</string-array>
+	<string-array name="new_order_values">
+		<item>0</item>
+		<item>1</item>
+	</string-array>
+	<string-array name="rev_order_values">
+		<item>0</item>
+		<item>1</item>
+		<item>2</item>
+	</string-array>
+
+<string name="deck_conf_percent">XXX \%%</string>
 	<string-array name="zeemote_action_values">
 		<item>0</item>
 		<item>1</item>
@@ -137,23 +152,6 @@
 		<item>13</item>
 		<item>14</item>
 	</string-array>
-=======
-	<string-array name="leech_action_values">
-		<item>0</item>
-		<item>1</item>
-		<item>2</item>
-	</string-array>
-	<string-array name="new_order_values">
-		<item>0</item>
-		<item>1</item>
-	</string-array>
-	<string-array name="rev_order_values">
-		<item>0</item>
-		<item>1</item>
-		<item>2</item>
-	</string-array>
 
-<string name="deck_conf_percent">XXX \%%</string>
 
->>>>>>> 100ede37
 </resources>