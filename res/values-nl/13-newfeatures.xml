<?xml version="1.0" encoding="utf-8"?> 
 <!-- 
 ~ Copyright (c) 2009 Andrew <andrewdubya@gmail> 
 ~ Copyright (c) 2009 Edu Zamora <edu.zasu@gmail.com> 
 ~ Copyright (c) 2009 Daniel Svaerd <daniel.svard@gmail.com> 
 ~ Copyright (c) 2009 Nicolas Raoul <nicolas.raoul@gmail.com> 
 ~ Copyright (c) 2010 Norbert Nagold <norbert.nagold@gmail.com> 
 ~ This program is free software; you can redistribute it and/or modify it under 
 ~ the terms of the GNU General Public License as published by the Free Software 
 ~ Foundation; either version 3 of the License, or (at your option) any later 
 ~ version. 
 ~ 
 ~ This program is distributed in the hope that it will be useful, but WITHOUT ANY 
 ~ WARRANTY; without even the implied warranty of MERCHANTABILITY or FITNESS FOR A 
 ~ PARTICULAR PURPOSE. See the GNU General Public License for more details. 
 ~ 
 ~ You should have received a copy of the GNU General Public License along with 
 ~ this program.  If not, see <http://www.gnu.org/licenses/>. 
 --> 
 
<!--Generated by crowdin.net-->
<!--
~ Copyright (c) 2009 Andrew <andrewdubya@gmail>
~ Copyright (c) 2009 Edu Zamora <edu.zasu@gmail.com>
~ Copyright (c) 2009 Daniel Svärd <daniel.svard@gmail.com>
~ Copyright (c) 2009 Nicolas Raoul <nicolas.raoul@gmail.com>
~ Copyright (c) 2010 Norbert Nagold <norbert.nagold@gmail.com>
~
~ This program is free software; you can redistribute it and/or modify it under
~ the terms of the GNU General Public License as published by the Free Software
~ Foundation; either version 3 of the License, or (at your option) any later
~ version.
~
~ This program is distributed in the hope that it will be useful, but WITHOUT ANY
~ WARRANTY; without even the implied warranty of MERCHANTABILITY or FITNESS FOR A
~ PARTICULAR PURPOSE. See the GNU General Public License for more details.
~
~ You should have received a copy of the GNU General Public License along with
~ this program.  If not, see <http://www.gnu.org/licenses/>.
-->
<resources>
<<<<<<< HEAD
<!-- Be careful with a reordering. It will probably lead to a deletion of already translated strings on crowdin and should therefore only be done only immediately before release -->
<string-array name="new_version_features">
    <item>Fix issue with typing answers</item>
</string-array>
=======
  <string-array name="new_version_features">
    <item>Veel foutcorrecties</item>
    <item>Nieuw: mogelijkheid om studie aan te passen met verbeterde selectie op kenmerken</item>
    <item>Nieuw: voorvertoning van kaarten in memobewerker (experimenteel)</item>
    <item>Nieuw: Overschrijven van lettertypevoorkeur aanvullend op het standaard lettertype</item>
    <item>Nieuw: \"Kanji Info\" functie (ingeschakeld in Voorkeuren&gt;Overhoren&gt;Kanji Info)</item>
    <item>Verbeterde Aedict integratie</item>
    <item>Ondersteuning voor Samsung meerdere vensters</item>
    <item>Enkele problemen met TTS opgelost</item>
    <item>Bijgewerkte vertalingen</item>
    <item>Verwijderd: Controle op ongebruikte media tijdens het verwijderen van sets</item>
    <item>Aanzienlijk versnelling bij het verminderen van gefilterde sets</item>
    <item>Verwijderd: upgrade-assistent</item>
  </string-array>
>>>>>>> 83d2770f
</resources><|MERGE_RESOLUTION|>--- conflicted
+++ resolved
@@ -39,12 +39,6 @@
 ~ this program.  If not, see <http://www.gnu.org/licenses/>.
 -->
 <resources>
-<<<<<<< HEAD
-<!-- Be careful with a reordering. It will probably lead to a deletion of already translated strings on crowdin and should therefore only be done only immediately before release -->
-<string-array name="new_version_features">
-    <item>Fix issue with typing answers</item>
-</string-array>
-=======
   <string-array name="new_version_features">
     <item>Veel foutcorrecties</item>
     <item>Nieuw: mogelijkheid om studie aan te passen met verbeterde selectie op kenmerken</item>
@@ -59,5 +53,4 @@
     <item>Aanzienlijk versnelling bij het verminderen van gefilterde sets</item>
     <item>Verwijderd: upgrade-assistent</item>
   </string-array>
->>>>>>> 83d2770f
 </resources>