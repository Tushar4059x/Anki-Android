/****************************************************************************************
 * Copyright (c) 2011 Flavio Lerda <flerda@gmail.com>                                   *
 *                                                                                      *
 * This program is free software; you can redistribute it and/or modify it under        *
 * the terms of the GNU General Public License as published by the Free Software        *
 * Foundation; either version 3 of the License, or (at your option) any later           *
 * version.                                                                             *
 *                                                                                      *
 * This program is distributed in the hope that it will be useful, but WITHOUT ANY      *
 * WARRANTY; without even the implied warranty of MERCHANTABILITY or FITNESS FOR A      *
 * PARTICULAR PURPOSE. See the GNU General Public License for more details.             *
 *                                                                                      *
 * You should have received a copy of the GNU General Public License along with         *
 * this program.  If not, see <http://www.gnu.org/licenses/>.                           *
 ****************************************************************************************/

package com.ichi2.compat;

import android.app.Activity;
import android.appwidget.AppWidgetManager;
import android.content.Context;
import android.database.sqlite.SQLiteDatabase;
import android.media.AudioManager;
import android.speech.tts.TextToSpeech;
import android.view.View;
import android.view.ViewConfiguration;
import android.webkit.WebView;
import android.widget.RemoteViews;

import com.ichi2.anki.exception.APIVersionException;

/**
 * This interface defines a set of functions that are not available on all platforms.
 * <p>
 * A set of implementations for the supported platforms are available.
 * <p>
 * Each implementation ends with a {@code V<n>} prefix, identifying the minimum API version on which this implementation
 * can be used. For example, see {@link CompatV8}.
 * <p>
 * Each implementation should extend the previous implementation and implement this interface.
 * <p>
 * Each implementation should only override the methods that first become available in its own version, use @Override.
 * <p>
 * Methods not supported by its API will default to the empty implementations of CompatV7.  Methods first supported
 * by lower APIs will default to those implementations since we extended them.
 * <p>
 * Example: CompatV9 extends CompatV8. This means that the nfdNormalized function that uses classes only available
 * in API 9, should be implemented properly in CompatV9 with @Override annotatin. On the other hand a method
 * like requestAudioFocus that first becomes available in API 8 need not be implemented again in CompatV9, unless the
 * behaviour is supposed to be different there.
 */
public interface Compat {
    public abstract String nfdNormalized(String txt);
    public abstract String nfcNormalized(String txt) throws APIVersionException;
    public abstract String detagged(String txt);
    public abstract void setScrollbarFadingEnabled(WebView webview, boolean enable);
    public abstract void setOverScrollModeNever(View v);
    public abstract void invalidateOptionsMenu(Activity activity);
    public abstract void setActionBarBackground(Activity activity, int color);
    public abstract void setTitle(Activity activity, String title, boolean inverted);
    public abstract void setSubtitle(Activity activity, String title);
    public abstract void setSubtitle(Activity activity, String title, boolean inverted);
    public abstract void setTtsOnUtteranceProgressListener(TextToSpeech tts);
    public abstract void disableDatabaseWriteAheadLogging(SQLiteDatabase db);
    public abstract void requestAudioFocus(AudioManager audioManager);
    public abstract void abandonAudioFocus(AudioManager audioManager);
    public abstract int parentLayoutSize();
    public abstract void enableCookiesForFileSchemePages();
<<<<<<< HEAD
    public abstract int getScaledPagingTouchSlop(ViewConfiguration vc);
}
=======
    public abstract void updateWidgetDimensions(Context context, RemoteViews updateViews, Class<?> cls);
    }
>>>>>>> a218aa9a
<|MERGE_RESOLUTION|>--- conflicted
+++ resolved
@@ -66,10 +66,6 @@
     public abstract void abandonAudioFocus(AudioManager audioManager);
     public abstract int parentLayoutSize();
     public abstract void enableCookiesForFileSchemePages();
-<<<<<<< HEAD
     public abstract int getScaledPagingTouchSlop(ViewConfiguration vc);
+    public abstract void updateWidgetDimensions(Context context, RemoteViews updateViews, Class<?> cls);
 }
-=======
-    public abstract void updateWidgetDimensions(Context context, RemoteViews updateViews, Class<?> cls);
-    }
->>>>>>> a218aa9a
