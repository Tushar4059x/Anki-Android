/****************************************************************************************
 * Copyright (c) 2014 Timothy Rae <perceptualchaos2@gmail.com>                          *
 *                                                                                      *
 * This program is free software; you can redistribute it and/or modify it under        *
 * the terms of the GNU General Public License as published by the Free Software        *
 * Foundation; either version 3 of the License, or (at your option) any later           *
 * version.                                                                             *
 *                                                                                      *
 * This program is distributed in the hope that it will be useful, but WITHOUT ANY      *
 * WARRANTY; without even the implied warranty of MERCHANTABILITY or FITNESS FOR A      *
 * PARTICULAR PURPOSE. See the GNU General Public License for more details.             *
 *                                                                                      *
 * You should have received a copy of the GNU General Public License along with         *
 * this program.  If not, see <http://www.gnu.org/licenses/>.                           *
 ****************************************************************************************/
package com.ichi2.anki;

import android.app.Activity;
import android.content.Context;
import android.content.Intent;
import android.content.SharedPreferences;
import android.content.res.Configuration;
import android.content.res.TypedArray;
import android.graphics.Typeface;
import android.net.Uri;
import android.os.Bundle;
import android.support.v4.app.ActionBarDrawerToggle;
import android.support.v4.view.GravityCompat;
import android.support.v4.widget.DrawerLayout;
import android.view.LayoutInflater;
import android.view.View;
import android.view.ViewGroup;
import android.widget.AdapterView;
import android.widget.BaseAdapter;
import android.widget.ListView;
import android.widget.TextView;

import com.ichi2.anim.ActivityTransitionAnimation;
import com.ichi2.anki.stats.AnkiStatsTaskHandler;

import timber.log.Timber;


public class NavigationDrawerActivity extends AnkiActivity {
    
    /** Navigation Drawer */
    protected CharSequence mTitle;
    protected Boolean mFragmented = false;
    private DrawerLayout mDrawerLayout;
    private ListView mDrawerList;
    private ActionBarDrawerToggle mDrawerToggle;
    private String[] mNavigationTitles;
    private TypedArray mNavigationImages;
    // Other members
    private String mOldColPath;
    // Navigation drawer list item entries
    protected static final int DRAWER_DECK_PICKER = 0;
    protected static final int DRAWER_BROWSER = 1;
    protected static final int DRAWER_STATISTICS = 2;
    protected static final int DRAWER_SETTINGS = 3;
    protected static final int DRAWER_HELP = 4;
    protected static final int DRAWER_FEEDBACK = 5;
    // Intent request codes
    public static final int REQUEST_PREFERENCES_UPDATE = 100;
    public static final int REQUEST_BROWSE_CARDS = 101;
    public static final int REQUEST_STATISTICS = 102;
    
    
    // navigation drawer stuff
    protected void initNavigationDrawer(View mainView){
        // Create inherited navigation drawer layout here so that it can be used by parent class
        mDrawerLayout = (DrawerLayout) mainView.findViewById(R.id.drawer_layout);
        mDrawerList = (ListView) mainView.findViewById(R.id.left_drawer);
        mTitle = getTitle();
        mNavigationTitles = getResources().getStringArray(R.array.navigation_titles);
        mNavigationImages = getResources().obtainTypedArray(R.array.drawer_images);
        // set a custom shadow that overlays the main content when the drawer opens
        mDrawerLayout.setDrawerShadow(R.drawable.drawer_shadow, GravityCompat.START);
        // set up the drawer's list view with items and click listener
        mDrawerList.setAdapter(new NavDrawerListAdapter(this, mNavigationTitles, mNavigationImages));
        mDrawerList.setOnItemClickListener(new DrawerItemClickListener());

        // enable ActionBar app icon to behave as action to toggle nav drawer
        getSupportActionBar().setDisplayHomeAsUpEnabled(true);
        getSupportActionBar().setHomeButtonEnabled(true);
        
        // ActionBarDrawerToggle ties together the the proper interactions
        // between the sliding drawer and the action bar app icon
        mDrawerToggle = new ActionBarDrawerToggle(
                this,                  /* host Activity */
                mDrawerLayout,         /* DrawerLayout object */
                R.drawable.ic_drawer,  /* nav drawer image to replace 'Up' caret */
                R.string.drawer_open,  /* "open drawer" description for accessibility */
                R.string.drawer_close  /* "close drawer" description for accessibility */
                ) {
            public void onDrawerClosed(View view) {
                getSupportActionBar().setTitle(mTitle);
                supportInvalidateOptionsMenu(); // creates call to onPrepareOptionsMenu()
            }

            public void onDrawerOpened(View drawerView) {
                getSupportActionBar().setTitle(getResources().getString(R.string.app_name));
                supportInvalidateOptionsMenu(); // creates call to onPrepareOptionsMenu()
            }
        };
        mDrawerLayout.setDrawerListener(mDrawerToggle);
    }
    
    /* The click listener for ListView in the navigation drawer */
    private class DrawerItemClickListener implements ListView.OnItemClickListener {
        @Override
        public void onItemClick(AdapterView<?> parent, View view, int position, long id) {
            Timber.i("Item %d selected in navigation drawer", position);
            selectNavigationItem(position);
        }
    }

    protected void selectNavigationItem(int position) {
        // switch to new activity... be careful not to start own activity or we can get stuck in a loop
        // update selected item and title, then close the drawer
        mDrawerList.setItemChecked(position, true);
        setTitle(mNavigationTitles[position]);
        mDrawerLayout.closeDrawer(mDrawerList);

        switch (position){
            case DRAWER_DECK_PICKER:
                if (!(this instanceof DeckPicker)) {
                    Intent deckPicker = new Intent(this, DeckPicker.class);
                    deckPicker.addFlags(Intent.FLAG_ACTIVITY_CLEAR_TOP | Intent.FLAG_ACTIVITY_NEW_TASK);    // opening DeckPicker should clear back history
                    startActivityWithAnimation(deckPicker, ActivityTransitionAnimation.RIGHT);
                }
                break;
            case DRAWER_BROWSER:
                Intent cardBrowser = new Intent(this, CardBrowser.class);
                if (!(this instanceof CardBrowser)) {
                    if (this instanceof DeckPicker && !mFragmented){
                        cardBrowser.putExtra("fromDeckpicker", true);
                    }                    
                    startActivityForResultWithAnimation(cardBrowser, REQUEST_BROWSE_CARDS, ActivityTransitionAnimation.LEFT);
                }
                break;
            case DRAWER_STATISTICS:
            	boolean selectAllDecksButton = false;
                if(!(this instanceof Statistics)) {
                    if ((this instanceof DeckPicker && !mFragmented)) {
                        selectAllDecksButton = true;
                    }
                    AnkiStatsTaskHandler.setIsWholeCollection(selectAllDecksButton);
                    Intent intent = new Intent(this, Statistics.class);
                    intent.putExtra("selectedDeck", getCol().getDecks().selected());
                    startActivityForResultWithAnimation(intent, REQUEST_STATISTICS, ActivityTransitionAnimation.LEFT);
                }

                break;
            case DRAWER_SETTINGS:
<<<<<<< HEAD
                mOldColPath = CollectionHelper.getCurrentAnkiDroidDirectory(this);
                startActivityForResultWithAnimation(new Intent(this, Preferences.class), REQUEST_PREFERENCES_UPDATE, ActivityTransitionAnimation.LEFT);
=======
                mOldColPath = AnkiDroidApp.getCurrentAnkiDroidDirectory();
                startActivityForResultWithAnimation(new Intent(this, Preferences.class), REQUEST_PREFERENCES_UPDATE, ActivityTransitionAnimation.FADE);
>>>>>>> a218aa9a
                break;
            
            case DRAWER_HELP:
                Intent helpIntent = new Intent("android.intent.action.VIEW", Uri.parse(AnkiDroidApp.getManualUrl()));
                startActivityWithoutAnimation(helpIntent);
                break;
                
            case DRAWER_FEEDBACK:
                Intent feedbackIntent = new Intent("android.intent.action.VIEW", Uri.parse(AnkiDroidApp.getFeedbackUrl()));
                startActivityWithoutAnimation(feedbackIntent);
                break;
            
            default:
                break;
        }
    }

    /**
     * @return the name of the currently checked item in the navigation drawer
     */
    protected String getSelectedNavDrawerTitle() {
        int position = mDrawerList.getCheckedItemPosition();
        return mNavigationTitles[position];
    }

    protected void deselectAllNavigationItems() {
        // Deselect all entries in navigation drawer
        for (int i=0; i< mDrawerList.getCount(); i++) {
            mDrawerList.setItemChecked(i, false);
        }
    }

    @Override
    public void setTitle(CharSequence title) {
        mTitle = title;
        getSupportActionBar().setTitle(mTitle);
    }

    /**
     * When using the ActionBarDrawerToggle, you must call it during
     * onPostCreate() and onConfigurationChanged()...
     */

    @Override
    protected void onPostCreate(Bundle savedInstanceState) {
        super.onPostCreate(savedInstanceState);
        // Sync the toggle state after onRestoreInstanceState has occurred.
        mDrawerToggle.syncState();
    }

    @Override
    public void onConfigurationChanged(Configuration newConfig) {
        super.onConfigurationChanged(newConfig);
        // Pass any configuration change to the drawer toggles
        mDrawerToggle.onConfigurationChanged(newConfig);
    }
    
    
    /* Adapter which controls how to display the items in the navigation drawer */
    private class NavDrawerListAdapter extends BaseAdapter {
        
        private Context context;
        private String[] navDrawerTitles;
        private TypedArray navDrawerImages;

        public NavDrawerListAdapter(Context context, String[] navDrawerTitles, TypedArray navDrawerImages){
            this.context = context;
            this.navDrawerTitles = navDrawerTitles;
            this.navDrawerImages = navDrawerImages;
        }

        @Override
        public int getCount() {
            return navDrawerTitles.length;
        }

        @Override
        public Object getItem(int position) {       
            return navDrawerTitles[position];
        }

        @Override
        public long getItemId(int position) {
            return position;
        }

        @Override
        public View getView(int position, View convertView, ViewGroup parent) {
            if (convertView == null) {
                LayoutInflater mInflater = (LayoutInflater)
                        context.getSystemService(Activity.LAYOUT_INFLATER_SERVICE);
                if (position > DRAWER_STATISTICS){
                    convertView = mInflater.inflate(R.layout.drawer_submenu_list_item, null);
                } else {
                    convertView = mInflater.inflate(R.layout.drawer_list_item, null);
                }
            }
            // set the text and image according to lists specified in resources
            TextView txtTitle = (TextView) convertView.findViewById(R.id.drawer_list_item_text);
            txtTitle.setText(navDrawerTitles[position]);
            txtTitle.setCompoundDrawablesWithIntrinsicBounds(navDrawerImages.getResourceId(position, -1), 0, 0, 0);
            // make current item bold
            if (NavigationDrawerActivity.this.mDrawerList.getCheckedItemPosition()==position) {
                txtTitle.setTypeface(null, Typeface.BOLD);
            } else {
                txtTitle.setTypeface(null, Typeface.NORMAL);
            }
            return convertView;
        }
    }
    
    /* Members not related directly to navigation drawer */

    @Override
    protected void onDestroy() {       
        super.onDestroy();
        mNavigationImages.recycle();
    }

    public DrawerLayout getDrawerLayout() {
        return mDrawerLayout;
    }
    
    public ListView getDrawerList() {
        return mDrawerList;
    }
    
    public ActionBarDrawerToggle getDrawerToggle() {
        return mDrawerToggle;
    }
    
    /**
     * This function locks the navigation drawer closed in regards to swipes,
     * but continues to allowed it to be opened via it's indicator button. This
     * function in a noop if the drawer hasn't been initialized.
     */
    protected void disableDrawerSwipe() {
        if (mDrawerLayout != null) {
            mDrawerLayout.setDrawerLockMode(DrawerLayout.LOCK_MODE_LOCKED_CLOSED);
        }
    }
    
    /**
     * This function allows swipes to open the navigation drawer. This
     * function in a noop if the drawer hasn't been initialized.
     */    
    protected void enableDrawerSwipe() {
        if (mDrawerLayout != null) {
            mDrawerLayout.setDrawerLockMode(DrawerLayout.LOCK_MODE_UNLOCKED);
        }
    }

    @Override
    protected void onActivityResult(int requestCode, int resultCode, Intent data) {
        SharedPreferences preferences = AnkiDroidApp.getSharedPrefs(this);
        // Update language
        AnkiDroidApp.setLanguage(preferences.getString(Preferences.LANGUAGE, ""));
        // Restart the activity on preference change
        if (requestCode == REQUEST_PREFERENCES_UPDATE) {
            if (mOldColPath!=null && CollectionHelper.getCurrentAnkiDroidDirectory(this).equals(mOldColPath)) {
                // collection path hasn't been changed so just restart the current activity
                if ((this instanceof Reviewer) && preferences.getBoolean("tts", false)) {
                    // Workaround to kick user back to StudyOptions after opening settings from Reviewer
                    // because onDestroy() of old Activity interferes with TTS in new Activity
                    finishWithoutAnimation();
                } else {
                    restartActivity();
                }
            } else {
                // collection path has changed so kick the user back to the DeckPicker
                CollectionHelper.getInstance().closeCollection(true);
                finishWithoutAnimation();
                Intent deckPicker = new Intent(this, DeckPicker.class);
                deckPicker.addFlags(Intent.FLAG_ACTIVITY_CLEAR_TOP | Intent.FLAG_ACTIVITY_NEW_TASK);
                startActivityWithoutAnimation(deckPicker);
            }
        } else {
            super.onActivityResult(requestCode, resultCode, data);
        }
    }
}<|MERGE_RESOLUTION|>--- conflicted
+++ resolved
@@ -153,13 +153,8 @@
 
                 break;
             case DRAWER_SETTINGS:
-<<<<<<< HEAD
                 mOldColPath = CollectionHelper.getCurrentAnkiDroidDirectory(this);
-                startActivityForResultWithAnimation(new Intent(this, Preferences.class), REQUEST_PREFERENCES_UPDATE, ActivityTransitionAnimation.LEFT);
-=======
-                mOldColPath = AnkiDroidApp.getCurrentAnkiDroidDirectory();
                 startActivityForResultWithAnimation(new Intent(this, Preferences.class), REQUEST_PREFERENCES_UPDATE, ActivityTransitionAnimation.FADE);
->>>>>>> a218aa9a
                 break;
             
             case DRAWER_HELP:
