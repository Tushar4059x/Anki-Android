/****************************************************************************************
 * Copyright (c) 2011 Kostas Spyropoulos <inigo.aldana@gmail.com>                       *
 * Copyright (c) 2014 Bruno Romero de Azevedo <brunodea@inf.ufsm.br>                    *
 * Copyright (c) 2014 Roland Sieker <ospalh@gmail.com>                                  *
 *                                                                                      *
 * This program is free software; you can redistribute it and/or modify it under        *
 * the terms of the GNU General Public License as published by the Free Software        *
 * Foundation; either version 3 of the License, or (at your option) any later           *
 * version.                                                                             *
 *                                                                                      *
 * This program is distributed in the hope that it will be useful, but WITHOUT ANY      *
 * WARRANTY; without even the implied warranty of MERCHANTABILITY or FITNESS FOR A      *
 * PARTICULAR PURPOSE. See the GNU General Public License for more details.             *
 *                                                                                      *
 * You should have received a copy of the GNU General Public License along with         *
 * this program.  If not, see <http://www.gnu.org/licenses/>.                           *
 ****************************************************************************************/
// TODO: implement own menu? http://www.codeproject.com/Articles/173121/Android-Menus-My-Way

package com.ichi2.anki;

import android.annotation.SuppressLint;
import android.app.Activity;
import android.app.Dialog;
import android.content.BroadcastReceiver;
import android.content.Context;
import android.content.DialogInterface;
import android.content.Intent;
import android.content.IntentFilter;
import android.content.SharedPreferences;
import android.content.res.Configuration;
import android.content.res.Resources;
import android.graphics.Color;
import android.graphics.Typeface;
import android.graphics.drawable.Drawable;
import android.media.AudioManager;
import android.net.Uri;
import android.os.Bundle;
import android.os.Handler;
import android.os.Message;
import android.os.SystemClock;
import android.os.Vibrator;
import android.text.ClipboardManager;
import android.text.Editable;
import android.text.Html;
import android.text.Html.TagHandler;
import android.text.SpannableString;
import android.text.Spanned;
import android.text.SpannedString;
import android.text.TextUtils;
import android.text.style.StrikethroughSpan;
import android.text.style.StyleSpan;
import android.text.style.UnderlineSpan;
import android.util.Log;
import android.util.TypedValue;
import android.view.GestureDetector;
import android.view.GestureDetector.SimpleOnGestureListener;
import android.view.Gravity;
import android.view.KeyEvent;
import android.view.MotionEvent;
import android.view.View;
import android.view.View.OnClickListener;
import android.view.WindowManager;
import android.view.inputmethod.EditorInfo;
import android.view.inputmethod.InputMethodManager;
import android.webkit.JsResult;
import android.webkit.WebChromeClient;
import android.webkit.WebView;
import android.webkit.WebViewClient;
import android.widget.Button;
import android.widget.Chronometer;
import android.widget.EditText;
import android.widget.FrameLayout;
import android.widget.LinearLayout;
import android.widget.ProgressBar;
import android.widget.RelativeLayout;
import android.widget.TextView;

import com.ichi2.anim.ActivityTransitionAnimation;
import com.ichi2.anim.ViewAnimation;
import com.ichi2.anki.exception.APIVersionException;
import com.ichi2.anki.receiver.SdCardReceiver;
import com.ichi2.anki.reviewer.ReviewerExtRegistry;
import com.ichi2.async.DeckTask;
import com.ichi2.libanki.Card;
import com.ichi2.libanki.Collection;
import com.ichi2.libanki.Consts;
import com.ichi2.libanki.Note;
import com.ichi2.libanki.Sched;
import com.ichi2.libanki.Sound;
import com.ichi2.libanki.Utils;
import com.ichi2.themes.HtmlColors;
import com.ichi2.themes.StyledDialog;
import com.ichi2.themes.StyledProgressDialog;
import com.ichi2.themes.Themes;
import com.ichi2.utils.DiffEngine;

import org.amr.arabic.ArabicUtilities;
import org.json.JSONArray;
import org.json.JSONException;
import org.json.JSONObject;
import org.xml.sax.XMLReader;

import java.io.File;
import java.io.FileOutputStream;
import java.io.IOException;
import java.lang.ref.WeakReference;
import java.lang.reflect.Method;
import java.net.MalformedURLException;
import java.net.URL;
import java.util.ArrayList;
import java.util.Arrays;
import java.util.HashSet;
import java.util.LinkedHashSet;
import java.util.Locale;
import java.util.Set;
import java.util.regex.Matcher;
import java.util.regex.Pattern;

public abstract class AbstractFlashcardViewer extends NavigationDrawerActivity {

    /**
     * Whether to save the content of the card in the file system.
     * <p>
     * Set this to true for debugging only.
     */
    private static final boolean SAVE_CARD_CONTENT = false;

    /**
     * Result codes that are returned when this activity finishes.
     */
    public static final int RESULT_DEFAULT = 50;
    public static final int RESULT_NO_MORE_CARDS = 52;
    public static final int RESULT_EDIT_CARD_RESET = 53;
    public static final int RESULT_DECK_CLOSED = 55;

    /**
     * Available options performed by other activities.
     */
    public static final int EDIT_CURRENT_CARD = 0;

    /** Constant for class attribute signaling answer */
    public static final String ANSWER_CLASS = "answer";

    /** Constant for class attribute signaling question */
    public static final String QUESTION_CLASS = "question";

    /** Max size of the font for dynamic calculation of font size */
    private static final int DYNAMIC_FONT_MAX_SIZE = 14;

    /** Min size of the font for dynamic calculation of font size */
    private static final int DYNAMIC_FONT_MIN_SIZE = 3;
    private static final int DYNAMIC_FONT_FACTOR = 5;

    public static final int EASE_FAILED = 1;
    public static final int EASE_HARD = 2;
    public static final int EASE_MID = 3;
    public static final int EASE_EASY = 4;

    /** Regex pattern used in removing tags from text before diff */
    private static final Pattern sSpanPattern = Pattern.compile("</?span[^>]*>");
    private static final Pattern sBrPattern = Pattern.compile("<br\\s?/?>");

    // Type answer pattern
    private static final Pattern sTypeAnsPat = Pattern.compile("\\[\\[type:(.+?)\\]\\]");

    /** to be sento to and from the card editor */
    private static Card sEditorCard;

    protected static boolean sDisplayAnswer = false;

    private boolean mTtsInitialized = false;
    private boolean mReplayOnTtsInit = false;

    /** The percentage of the absolute font size specified in the deck. */
    private int mDisplayFontSize = 100;

    /** Pattern for font-size style declarations */
    private static final Pattern fFontSizePattern = Pattern.compile(
            "font-size\\s*:\\s*([0-9.]+)\\s*((?:px|pt|in|cm|mm|pc|%|em))\\s*;?", Pattern.CASE_INSENSITIVE);
    /** Pattern for opening/closing span/div tags */
    private static final Pattern fSpanDivPattern = Pattern.compile("<(/?)(span|div)", Pattern.CASE_INSENSITIVE);
    /** The relative CSS measurement units for pattern search */
    private static final Set<String> fRelativeCssUnits = new HashSet<String>(Arrays.asList(new String[] { "%", "em" }));

    /**
     * Broadcast that informs us when the sd card is about to be unmounted
     */
    private BroadcastReceiver mUnmountReceiver = null;

    /**
     * Variables to hold preferences
     */
    private boolean mPrefHideDueCount;
    private boolean mShowTimer;
    protected boolean mPrefWhiteboard;
    private boolean mPrefWriteAnswers;
    private boolean mInputWorkaround;
    private boolean mLongClickWorkaround;
    private boolean mPrefFullscreenReview;
    private int mRelativeImageSize;
    private int mRelativeButtonSize;
    private boolean mDoubleScrolling;
    private boolean mScrollingButtons;
    private boolean mGesturesEnabled;
    private boolean mPrefFixArabic;
    // Android WebView
    private boolean mSpeakText;
    protected boolean mDisableClipboard = false;
    protected boolean mInvertedColors = false;
    protected boolean mNightMode = false;
    private int mCurrentBackgroundColor;
    private boolean mPrefSafeDisplay;
    protected boolean mPrefUseTimer;
    private boolean mPrefCenterVertically;
    private boolean mSimpleInterface = false;
    private boolean mCurrentSimpleInterface = false;
    private ArrayList<String> mSimpleInterfaceExcludeTags;

    // Preferences from the collection
    private boolean mShowNextReviewTime;
    private boolean mShowRemainingCardCount;

    // Answer card & cloze deletion variables
    /**
     * The correct answer in the compare to field if answer should be given by learner. Null if no answer is expected.
     */
    private String mTypeCorrect;
    private String mTypeWarning;

    private boolean mIsSelecting = false;
    private boolean mTouchStarted = false;
    private boolean mInAnswer = false;
    private boolean mAnswerSoundsAdded = false;

    private String mCardTemplate;

    /**
     * Variables to hold layout objects that we need to update or handle events for
     */
    private View mMainLayout;
    private View mLookUpIcon;
    private FrameLayout mCardContainer;
    private WebView mCard;
    private TextView mSimpleCard;
    private WebView mNextCard;
    private FrameLayout mCardFrame;
    private FrameLayout mTouchLayer;
    private TextView mTextBarNew;
    private TextView mTextBarLearn;
    private TextView mTextBarReview;
    private TextView mChosenAnswer;
    private TextView mNext1;
    private TextView mNext2;
    private TextView mNext3;
    private TextView mNext4;
    private Button mFlipCard;
    private EditText mAnswerField;
    private Button mEase1;
    private Button mEase2;
    private Button mEase3;
    private Button mEase4;
    protected LinearLayout mFlipCardLayout;
    protected LinearLayout mEase1Layout;
    protected LinearLayout mEase2Layout;
    protected LinearLayout mEase3Layout;
    protected LinearLayout mEase4Layout;
    protected RelativeLayout mTopBarLayout;
    private Chronometer mCardTimer;
    protected Whiteboard mWhiteboard;
    private ClipboardManager mClipboard;
    private StyledProgressDialog mProgressDialog;
    private ProgressBar mProgressBar;

    protected Card mCurrentCard;
    private int mCurrentEase;

    private int mNextTimeTextColor;
    private int mNextTimeTextRecomColor;

    private int mForegroundColor;
    private boolean mChangeBorderStyle;

    private int mButtonHeight = 0;

    private boolean mConfigurationChanged = false;
    private int mShowChosenAnswerLength = 2000;

    /**
     * Whether to use a single {@link WebView} and update its content.
     * <p>
     * If false, we will instead use two WebViews and switch them when changing the content. This is needed because of a
     * bug in some versions of Android.
     */
    private boolean mUseQuickUpdate = false;

    /**
     * Swipe Detection
     */
    private GestureDetector gestureDetector;
    View.OnTouchListener gestureListener;

    private boolean mIsXScrolling = false;
    private boolean mIsYScrolling = false;

    /**
     * Gesture Allocation
     */
    private int mGestureSwipeUp;
    private int mGestureSwipeDown;
    private int mGestureSwipeLeft;
    private int mGestureSwipeRight;
    private int mGestureDoubleTap;
    private int mGestureTapLeft;
    private int mGestureTapRight;
    private int mGestureTapTop;
    private int mGestureTapBottom;
    private int mGestureLongclick;

    protected static final int GESTURE_NOTHING = 0;
    private static final int GESTURE_SHOW_ANSWER = 1;
    private static final int GESTURE_ANSWER_EASE1 = 2;
    private static final int GESTURE_ANSWER_EASE2 = 3;
    private static final int GESTURE_ANSWER_EASE3 = 4;
    private static final int GESTURE_ANSWER_EASE4 = 5;
    private static final int GESTURE_ANSWER_RECOMMENDED = 6;
    private static final int GESTURE_ANSWER_BETTER_THAN_RECOMMENDED = 7;
    private static final int GESTURE_UNDO = 8;
    public static final int GESTURE_EDIT = 9;
    protected static final int GESTURE_MARK = 10;
    protected static final int GESTURE_LOOKUP = 11;
    private static final int GESTURE_BURY = 12;
    private static final int GESTURE_SUSPEND = 13;
    protected static final int GESTURE_DELETE = 14;
    protected static final int GESTURE_PLAY_MEDIA = 16;
    protected static final int GESTURE_EXIT = 17;

    private Spanned mCardContent;
    private String mBaseUrl;

    private int mFadeDuration = 300;

    private Method mSetTextIsSelectable = null;

    protected Sched mSched;

    private ReviewerExtRegistry mExtensions;

    // private int zEase;

    // ----------------------------------------------------------------------------
    // LISTENERS
    // ----------------------------------------------------------------------------

    private static Handler sHandler = new Handler() {

        @Override
        public void handleMessage(Message msg) {
            Sound.stopSounds();
            Sound.playSound((String) msg.obj, null);
        }
    };

    private final Handler longClickHandler = new Handler();
    private final Runnable longClickTestRunnable = new Runnable() {
        @Override
        public void run() {
            Log.i(AnkiDroidApp.TAG, "onEmulatedLongClick");
            // Show hint about lookup function if dictionary available and Webview version supports text selection
            if (!mDisableClipboard && Lookup.isAvailable() && AnkiDroidApp.SDK_VERSION >= 11) {
                String lookupHint = getResources().getString(R.string.lookup_hint);
                Themes.showThemedToast(AbstractFlashcardViewer.this, lookupHint, false);
            }
            Vibrator vibratorManager = (Vibrator) getSystemService(Context.VIBRATOR_SERVICE);
            vibratorManager.vibrate(50);
            longClickHandler.postDelayed(startLongClickAction, 300);
        }
    };
    private final Runnable startLongClickAction = new Runnable() {
        @Override
        public void run() {
            executeCommand(mGestureLongclick);
        }
    };

    private View.OnClickListener mCardStatisticsListener = new View.OnClickListener() {
        @Override
        public void onClick(View view) {
            Log.i(AnkiDroidApp.TAG, "Show card statistics");
            stopTimer();
            // Themes.htmlOkDialog(AbstractReviewer.this, getResources().getString(R.string.card_browser_card_details),
            // mCurrentCard.getCardDetails(AbstractReviewer.this, false), new DialogInterface.OnClickListener() {
            // @Override
            // public void onClick(DialogInterface dialog, int which) {
            // restartTimer();
            // }
            // }, new OnCancelListener() {
            // @Override
            // public void onCancel(DialogInterface arg0) {
            // restartTimer();
            // }
            // }).show();
        }
    };

    // Handler for the "show answer" button
    private View.OnClickListener mFlipCardListener = new View.OnClickListener() {
        @Override
        public void onClick(View view) {
            Log.i(AnkiDroidApp.TAG, "Flip card changed:");
            mTimeoutHandler.removeCallbacks(mShowAnswerTask);
            // Explicitly hide the soft keyboard. It *should* be hiding itself automatically, but sometimes failed to do
            // so.
            InputMethodManager inputMethodManager = (InputMethodManager) getSystemService(Context.INPUT_METHOD_SERVICE);
            inputMethodManager.hideSoftInputFromWindow(mAnswerField.getWindowToken(), 0);
            displayCardAnswer();
        }
    };

    private View.OnClickListener mSelectEaseHandler = new View.OnClickListener() {
        @Override
        public void onClick(View view) {
            mTimeoutHandler.removeCallbacks(mShowQuestionTask);
            switch (view.getId()) {
                case R.id.flashcard_layout_ease1:
                    answerCard(EASE_FAILED);
                    break;
                case R.id.flashcard_layout_ease2:
                    answerCard(EASE_HARD);
                    break;
                case R.id.flashcard_layout_ease3:
                    answerCard(EASE_MID);
                    break;
                case R.id.flashcard_layout_ease4:
                    answerCard(EASE_EASY);
                    break;
                default:
                    mCurrentEase = 0;
                    return;
            }
        }
    };

    private View.OnTouchListener mGestureListener = new View.OnTouchListener() {
        @Override
        public boolean onTouch(View v, MotionEvent event) {
            if (gestureDetector.onTouchEvent(event)) {
                return true;
            }
            if (!mDisableClipboard && !mLongClickWorkaround) {
                switch (event.getAction()) {
                    case MotionEvent.ACTION_DOWN:
                        mTouchStarted = true;
                        longClickHandler.postDelayed(longClickTestRunnable, 800);
                        break;
                    case MotionEvent.ACTION_UP:
                    case MotionEvent.ACTION_MOVE:
                        if (mTouchStarted) {
                            longClickHandler.removeCallbacks(longClickTestRunnable);
                            mTouchStarted = false;
                        }
                        break;
                    default:
                        longClickHandler.removeCallbacks(longClickTestRunnable);
                        mTouchStarted = false;
                }
            }
            try {
                if (event != null) {
                    if (mCurrentSimpleInterface) {
                        mSimpleCard.dispatchTouchEvent(event);
                    } else {
                        mCard.dispatchTouchEvent(event);
                    }
                }
            } catch (NullPointerException e) {
                Log.e(AnkiDroidApp.TAG, "Error on dispatching touch event: " + e);
                if (mInputWorkaround) {
                    Log.e(AnkiDroidApp.TAG, "Error on using InputWorkaround: " + e + " --> disabled");
                    AnkiDroidApp.getSharedPrefs(getBaseContext()).edit().putBoolean("inputWorkaround", false).commit();
                    AbstractFlashcardViewer.this.finishWithoutAnimation();
                }
            }
            return false;
        }
    };

    private View.OnLongClickListener mLongClickListener = new View.OnLongClickListener() {

        @Override
        public boolean onLongClick(View view) {
            if (mIsSelecting) {
                return false;
            }
            Log.i(AnkiDroidApp.TAG, "onLongClick");
            Vibrator vibratorManager = (Vibrator) getSystemService(Context.VIBRATOR_SERVICE);
            vibratorManager.vibrate(50);
            longClickHandler.postDelayed(startLongClickAction, 300);
            return true;
        }
    };

    public DeckTask.TaskListener mMarkCardHandler = new DeckTask.TaskListener() {
        @Override
        public void onPreExecute() {
            Resources res = getResources();
            mProgressDialog = StyledProgressDialog.show(AbstractFlashcardViewer.this, "",
                    res.getString(R.string.saving_changes), true);
        }


        @Override
        public void onProgressUpdate(DeckTask.TaskData... values) {
            if (mProgressDialog.isShowing()) {
                mProgressDialog.dismiss();
            }
        }


        @Override
        public void onPostExecute(DeckTask.TaskData result) {
            refreshActionBar();
            if (!result.getBoolean()) {
                // RuntimeException occured on marking cards
                closeReviewer(DeckPicker.RESULT_DB_ERROR, true);
            }
        }


        @Override
        public void onCancelled() {
        }
    };

    protected DeckTask.TaskListener mDismissCardHandler = new DeckTask.TaskListener() {
        @Override
        public void onPreExecute() {
        }


        @Override
        public void onProgressUpdate(DeckTask.TaskData... values) {
            mAnswerCardHandler.onProgressUpdate(values);
        }


        @Override
        public void onPostExecute(DeckTask.TaskData result) {
            if (!result.getBoolean()) {
                closeReviewer(DeckPicker.RESULT_DB_ERROR, false);
            }
            mAnswerCardHandler.onPostExecute(result);
        }


        @Override
        public void onCancelled() {
        }
    };

    private DeckTask.TaskListener mUpdateCardHandler = new DeckTask.TaskListener() {
        private boolean mNoMoreCards;


        @Override
        public void onPreExecute() {
            Resources res = getResources();
            try {
                mProgressDialog = StyledProgressDialog.show(AbstractFlashcardViewer.this, "",
                        res.getString(R.string.saving_changes), true);
            } catch (IllegalArgumentException e) {
                Log.e(AnkiDroidApp.TAG, "AbstractReviewer: Error on showing progress dialog: " + e);
            }
        }


        @Override
        public void onProgressUpdate(DeckTask.TaskData... values) {
            if (mCurrentCard != values[0].getCard()) {
                /*
                 * Before updating mCurrentCard, we check whether it is changing or not. If the current card changes,
                 * then we need to display it as a new card, without showing the answer.
                 */
                sDisplayAnswer = false;
            }
            mCurrentCard = values[0].getCard();
            if (mCurrentCard == null) {
                // If the card is null means that there are no more cards scheduled for review.
                mNoMoreCards = true;
                mProgressDialog = StyledProgressDialog.show(AbstractFlashcardViewer.this, "",
                        getResources().getString(R.string.saving_changes), true);
                return;
            }
            if (mPrefWhiteboard && mWhiteboard != null) {
                mWhiteboard.clear();
            }

            if (sDisplayAnswer) {
                Sound.resetSounds(); // load sounds from scratch, to expose any edit changes
                mAnswerSoundsAdded = false; // causes answer sounds to be reloaded
                generateQuestionSoundList(); // questions must be intentionally regenerated
                displayCardAnswer();
            } else {
                displayCardQuestion();
                initTimer();
            }
            try {
                if (mProgressDialog != null && mProgressDialog.isShowing()) {
                    mProgressDialog.dismiss();
                }
            } catch (IllegalArgumentException e) {
                Log.e(AnkiDroidApp.TAG, "AbstractReviewer: Error on dismissing progress dialog: " + e);
                mProgressDialog = null;
            }
        }


        @Override
        public void onPostExecute(DeckTask.TaskData result) {
            if (!result.getBoolean()) {
                // RuntimeException occured on update cards
                closeReviewer(DeckPicker.RESULT_DB_ERROR, false);
                return;
            }
            if (mNoMoreCards) {
                closeReviewer(RESULT_NO_MORE_CARDS, true);
            }
        }


        @Override
        public void onCancelled() {
        }
    };

    protected DeckTask.TaskListener mAnswerCardHandler = new DeckTask.TaskListener() {
        private boolean mNoMoreCards;


        @Override
        public void onPreExecute() {
            mProgressBar.setVisibility(View.VISIBLE);
            mCardTimer.stop();
            blockControls();
        }


        @Override
        public void onProgressUpdate(DeckTask.TaskData... values) {
            Resources res = getResources();

            if (mSched == null) {
                // TODO: proper testing for restored activity
                finishWithoutAnimation();
                return;
            }

            mCurrentCard = values[0].getCard();
            if (mCurrentCard == null) {
                // If the card is null means that there are no more cards scheduled for review.
                mNoMoreCards = true;
                mProgressDialog = StyledProgressDialog.show(AbstractFlashcardViewer.this, "",
                        getResources().getString(R.string.saving_changes), true);
            } else {
                // Start reviewing next card
                updateTypeAnswerInfo();
                mProgressBar.setVisibility(View.INVISIBLE);
                AbstractFlashcardViewer.this.unblockControls();
                AbstractFlashcardViewer.this.displayCardQuestion();
            }

            // Since reps are incremented on fetch of next card, we will miss counting the
            // last rep since there isn't a next card. We manually account for it here.
            if (mNoMoreCards) {
                mSched.setReps(mSched.getReps() + 1);
            }

            Long[] elapsed = getCol().timeboxReached();
            if (elapsed != null) {
                int nCards = elapsed[1].intValue();
                int nMins = elapsed[0].intValue() / 60;
                String mins = res.getQuantityString(R.plurals.timebox_reached_minutes, nMins, nMins);
                String timeboxMessage = res.getQuantityString(R.plurals.timebox_reached, nCards, nCards, mins);
                Themes.showThemedToast(AbstractFlashcardViewer.this, timeboxMessage, true);
                getCol().startTimebox();
            }

            // if (mChosenAnswer.getText().equals("")) {
            // setDueMessage();
            // }
        }


        @Override
        public void onPostExecute(DeckTask.TaskData result) {
            if (!result.getBoolean()) {
                // RuntimeException occured on answering cards
                closeReviewer(DeckPicker.RESULT_DB_ERROR, false);
                return;
            }
            // Check for no more cards before session complete. If they are both true, no more cards will take
            // precedence when returning to study options.
            if (mNoMoreCards) {
                closeReviewer(RESULT_NO_MORE_CARDS, true);
            }
            if (mProgressDialog != null && mProgressDialog.isShowing()) {
                mProgressDialog.dismiss();
            }
            // set the correct mark/unmark icon on action bar
            refreshActionBar();
        }


        @Override
        public void onCancelled() {
        }
    };


    /**
     * Extract type answer/cloze text and font/size
     */
    private void updateTypeAnswerInfo() {
        mTypeCorrect = null;
        String q = mCurrentCard.q(false);
        Matcher m = sTypeAnsPat.matcher(q);
        int clozeIdx = 0;
        if (!m.find()) {
            return;
        }
        String fld = m.group(1);
        // if it's a cloze, extract data
        if (fld.startsWith("cloze:", 0)) {
            // get field and cloze position
            clozeIdx = mCurrentCard.getOrd() + 1;
            fld = fld.split(":")[1];
        }
        // loop through fields for a match
        try {
            JSONArray ja = mCurrentCard.model().getJSONArray("flds");
            for (int i = 0; i < ja.length(); i++) {
                String name = (String) (ja.getJSONObject(i).get("name"));
                if (name.equals(fld)) {
                    mTypeCorrect = mCurrentCard.note().getitem(name);
                    if (clozeIdx != 0) {
                        // narrow to cloze
                        mTypeCorrect = contentForCloze(mTypeCorrect, clozeIdx);
                    }
                    break;
                }
            }
        } catch (JSONException e) {
            throw new RuntimeException(e);
        }
        if (mTypeCorrect == null) {
            if (clozeIdx != 0) {
                mTypeWarning = getResources().getString(R.string.empty_card_warning);
            } else {
                mTypeWarning = getResources().getString(R.string.unknown_type_field_warning, fld);
            }
        } else if (mTypeCorrect.equals("")) {
            mTypeCorrect = null;
        } else {
            mTypeWarning = null;
        }
    }


    /**
     * Format question field when it contains typeAnswer or clozes. If there was an error during type text extraction, a
     * warning is displayed
     * 
     * @param buf The question text
     * @return The formatted question text
     */
    private String typeAnsQuestionFilter(String buf) {
        Matcher m = sTypeAnsPat.matcher(buf);
        if (mTypeWarning != null) {
            return m.replaceFirst(mTypeWarning);
        }
        if (mPrefWriteAnswers) {
            return m.replaceFirst("<span id=typeans class=\"typePrompt\">........</span>");
        } else {
            return m.replaceFirst("<span id=typeans class=\"typePrompt typeOff\">........</span>");
        }
    }


    /**
     * Fill the placeholder for the type comparison. Show the correct answer, and the comparison if appropriate.
     * 
     * @param buf The answer text
     * @param userAnswer Text typed by the user, or empty.
     * @param correctAnswer The correct answer, taken from the note.
     * @return The formatted answer text
     */
    private String typeAnsAnswerFilter(String buf, String userAnswer, String correctAnswer) {
        Matcher m = sTypeAnsPat.matcher(buf);
        DiffEngine diffEngine = new DiffEngine();
        StringBuilder sb = new StringBuilder();
        sb.append("<div");
        if (!mPrefWriteAnswers) {
            sb.append(" class=\"typeOff\"");
        }
        sb.append("><code id=typeans>");
        if (!TextUtils.isEmpty(userAnswer)) {
            // The user did type something.
            if (userAnswer.equals(correctAnswer)) {
                // and it was right.
                sb.append(DiffEngine.wrapGood(correctAnswer));
                sb.append("\u2714"); // Heavy check mark
            } else {
                // Answer not correct.
                // Only use the complex diff code when needed, that is when we have some typed text that is not
                // exactly the same as the correct text.
                String[] diffedStrings = diffEngine.diffedHtmlStrings(correctAnswer, userAnswer);
                // We know we get back two strings.
                sb.append(diffedStrings[0]);
                sb.append("<br>&darr;<br>");
                sb.append(diffedStrings[1]);
            }
        } else {
            if (mPrefWriteAnswers) {
                sb.append(DiffEngine.wrapMissing(correctAnswer));
            } else {
                sb.append(correctAnswer);
            }
        }
        sb.append("</code></div>");
        return m.replaceFirst(sb.toString());
    }


    /**
     * Return the correct answer to use for {{type::cloze::NN}} fields.
     * 
     * @param txt The field text with the clozes
     * @param idx The index of the cloze to use
     * @return A string with a comma-separeted list of unique cloze strings with the corret index.
     */

    private String contentForCloze(String txt, int idx) {
        Pattern re = Pattern.compile("\\{\\{c" + idx + "::(.+?)\\}\\}");
        Matcher m = re.matcher(txt);
        Set<String> matches = new LinkedHashSet<String>();
        // LinkedHashSet: make entries appear only once, like Anki desktop (see also issue #2208), and keep the order
        // they appear in.
        String groupOne = new String();
        int colonColonIndex = -1;
        while (m.find()) {
            groupOne = m.group(1);
            colonColonIndex = groupOne.indexOf("::");
            if (colonColonIndex > -1) {
                // Cut out the hint.
                groupOne = groupOne.substring(0, colonColonIndex);
            }
            matches.add(groupOne);
        }
        // Now do what the pythonic ", ".join(matches) does in a tricky way
        String prefix = "";
        StringBuilder resultBuilder = new StringBuilder();
        for (String match : matches) {
            resultBuilder.append(prefix);
            resultBuilder.append(match);
            prefix = ", ";
        }
        return resultBuilder.toString();
    }

    private Handler mTimerHandler = new Handler();

    private Runnable removeChosenAnswerText = new Runnable() {
        @Override
        public void run() {
            mChosenAnswer.setText("");
            setDueMessage();
        }
    };

    protected int mWaitAnswerSecond;
    protected int mWaitQuestionSecond;

    protected int getDefaultEase() {
        if (getCol().getSched().answerButtons(mCurrentCard) == 4) {
            return EASE_MID;
        } else {
            return EASE_HARD;
        }
    }


    // ----------------------------------------------------------------------------
    // ANDROID METHODS
    // ----------------------------------------------------------------------------

    @Override
    protected void onCreate(Bundle savedInstanceState) {
        // Create the extensions as early as possible, so that they can be offered events.
        mExtensions = new ReviewerExtRegistry(getBaseContext());

        Themes.applyTheme(this);
        super.onCreate(savedInstanceState);
        Log.i(AnkiDroidApp.TAG, "AbstractReviewer - onCreate");

        mChangeBorderStyle = Themes.getTheme() == Themes.THEME_ANDROID_LIGHT
                || Themes.getTheme() == Themes.THEME_ANDROID_DARK;

        // create inherited navigation drawer layout here so that it can be used by parent class
        View mainView = getLayoutInflater().inflate(R.layout.flashcard, null);
        setContentView(mainView);
        initNavigationDrawer(mainView);
        // The hardware buttons should control the music volume while reviewing.
        setVolumeControlStream(AudioManager.STREAM_MUSIC);
        // Load the collection
        startLoadingCollection();
    }


    @ Override
    public void onConfigurationChanged(Configuration config) {
        // called when screen rotated, etc, since recreating the Webview is too expensive
        super.onConfigurationChanged(config);
        refreshActionBar();
    }


    protected abstract void setTitle();


    // Finish initializing the activity after the collection has been correctly loaded
    @Override
    protected void onCollectionLoaded(Collection col) {
        super.onCollectionLoaded(col);
        mSched = col.getSched();
        mBaseUrl = Utils.getBaseUrl(col.getMedia().dir());

        restorePreferences();

        if (mPrefFullscreenReview) {
            UIUtils.setFullScreen(this);
        }

        registerExternalStorageListener();

        if (mNightMode) {
            mCurrentBackgroundColor = Themes.getNightModeCardBackground(this);
        } else {
            mCurrentBackgroundColor = Color.WHITE;
        }

        mUseQuickUpdate = shouldUseQuickUpdate();
       
        initLayout();

        setTitle();

        if (!mDisableClipboard) {
            clipboardSetText("");
        }

        // Load the template for the card
        try {
            mCardTemplate = Utils.convertStreamToString(getAssets().open("card_template.html"));
        } catch (IOException e) {
            e.printStackTrace();
        }

        // Initialize text-to-speech. This is an asynchronous operation.
        if (mSpeakText) {
            ReadText.initializeTts(this);
        }

        // Initialize dictionary lookup feature
        Lookup.initialize(this);

        deselectAllNavigationItems();
        supportInvalidateOptionsMenu();
        dismissOpeningCollectionDialog();
    }


    @Override
    protected void deselectAllNavigationItems() {
        super.deselectAllNavigationItems();
        setTitle();
        updateScreenCounts();
    }


    // Saves deck each time Reviewer activity loses focus
    @Override
    protected void onPause() {
        super.onPause();
        Log.i(AnkiDroidApp.TAG, "AbstractReviewer - onPause()");

        mTimeoutHandler.removeCallbacks(mShowAnswerTask);
        mTimeoutHandler.removeCallbacks(mShowQuestionTask);
        longClickHandler.removeCallbacks(longClickTestRunnable);
        longClickHandler.removeCallbacks(startLongClickAction);

        stopTimer();
        Sound.stopSounds();
    }


    @Override
    protected void onResume() {
        super.onResume();
        restartTimer();
    }


    @Override
    protected void onDestroy() {
        super.onDestroy();
        Log.i(AnkiDroidApp.TAG, "AbstractReviewer - onDestroy()");
        if (mSpeakText) {
            ReadText.releaseTts();
        }
        if (mUnmountReceiver != null) {
            unregisterReceiver(mUnmountReceiver);
        }
    }


    @Override
    public boolean onKeyDown(int keyCode, KeyEvent event) {
        if (keyCode == KeyEvent.KEYCODE_BACK && event.getRepeatCount() == 0) {
            Log.i(AnkiDroidApp.TAG, "AbstractReviewer - onBackPressed()");
            closeReviewer(RESULT_DEFAULT, false);
            return true;
        }
        /** Enhancement 722: Hardware buttons for scrolling, I.Z. */
        if (!mCurrentSimpleInterface) {
            if (keyCode == 92) {
                mCard.pageUp(false);
                if (mDoubleScrolling) {
                    mCard.pageUp(false);
                }
                return true;
            }
            if (keyCode == 93) {
                mCard.pageDown(false);
                if (mDoubleScrolling) {
                    mCard.pageDown(false);
                }
                return true;
            }
            if (mScrollingButtons && keyCode == 94) {
                mCard.pageUp(false);
                if (mDoubleScrolling) {
                    mCard.pageUp(false);
                }
                return true;
            }
            if (mScrollingButtons && keyCode == 95) {
                mCard.pageDown(false);
                if (mDoubleScrolling) {
                    mCard.pageDown(false);
                }
                return true;
            }
        }

        return super.onKeyDown(keyCode, event);
    }


    @Override
    public boolean onKeyUp(int keyCode, KeyEvent event) {
        if (!sDisplayAnswer) {
            if (keyCode == KeyEvent.KEYCODE_SPACE || keyCode == KeyEvent.KEYCODE_ENTER || keyCode == KeyEvent.KEYCODE_NUMPAD_ENTER) {
                displayCardAnswer();
                return true;
            }
        }
        return super.onKeyUp(keyCode, event);
    }


    // These three methods use a deprecated API - they should be updated to possibly use its more modern version.
    protected boolean clipboardHasText() {
        return mClipboard != null && mClipboard.hasText();
    }


    private void clipboardSetText(CharSequence text) {
        if (mClipboard != null) {
            try {
                mClipboard.setText(text);
            } catch (Exception e) {
                // https://code.google.com/p/ankidroid/issues/detail?id=1746
                // https://code.google.com/p/ankidroid/issues/detail?id=1820
                // Some devices or external applications make the clipboard throw exceptions. If this happens, we
                // must disable it or AnkiDroid will crash if it tries to use it.
                Log.e(AnkiDroidApp.TAG, "Clipboard error. Disabling text selection setting.");
                mDisableClipboard = true;
            }
        }
    }


    /**
     * Returns the text stored in the clipboard or the empty string if the clipboard is empty or contains something that
     * cannot be convered to text.
     * 
     * @return the text in clipboard or the empty string.
     */
    private CharSequence clipboardGetText() {
        CharSequence text = mClipboard != null ? mClipboard.getText() : null;
        return text != null ? text : "";
    }


    @Override
    protected void onActivityResult(int requestCode, int resultCode, Intent data) {
        super.onActivityResult(requestCode, resultCode, data);

        if (resultCode == DeckPicker.RESULT_DB_ERROR) {
            closeReviewer(DeckPicker.RESULT_DB_ERROR, false);
        }

        if (resultCode == DeckPicker.RESULT_MEDIA_EJECTED) {
            finishNoStorageAvailable();
        }
        if (requestCode == EDIT_CURRENT_CARD) {
            // If the card was rescheduled, we need to remove it from the top of the queue as it is
            // no longer positioned there. Use a "fake" answer for this by passing a null card.
            if (data != null && data.hasExtra("rescheduled")) {
                DeckTask.launchDeckTask(DeckTask.TASK_TYPE_ANSWER_CARD, mAnswerCardHandler, new DeckTask.TaskData(
                        mSched, null, 0));
            }
            // Modification of the note is independent of rescheduling, so we still need to save it if it
            // happened.
            if (resultCode != RESULT_CANCELED) {
                Log.i(AnkiDroidApp.TAG, "Saving card...");
                DeckTask.launchDeckTask(DeckTask.TASK_TYPE_UPDATE_FACT, mUpdateCardHandler, new DeckTask.TaskData(
                        mSched, mCurrentCard, true));
            } else {
                fillFlashcard();
            }
        }
        if (!mDisableClipboard) {
            clipboardSetText("");
        }
    }


    // ----------------------------------------------------------------------------
    // CUSTOM METHODS
    // ----------------------------------------------------------------------------

    // Get the did of the parent deck (ignoring any subdecks)
    protected long getParentDid() {
        long deckID;
        try {
            deckID = mSched.getCol().getDecks().current().getLong("id");
        } catch (JSONException e) {
            throw new RuntimeException(e);
        }
        return deckID;
    }


    public GestureDetector getGestureDetector() {
        return gestureDetector;
    }


    /**
     * Show/dismiss dialog when sd card is ejected/remounted (collection is saved by SdCardReceiver)
     */
    private void registerExternalStorageListener() {
        if (mUnmountReceiver == null) {
            mUnmountReceiver = new BroadcastReceiver() {
                @Override
                public void onReceive(Context context, Intent intent) {
                    if (intent.getAction().equals(SdCardReceiver.MEDIA_EJECT)) {
                        finishWithoutAnimation();
                    }
                }
            };
            IntentFilter iFilter = new IntentFilter();
            iFilter.addAction(SdCardReceiver.MEDIA_EJECT);
            registerReceiver(mUnmountReceiver, iFilter);
        }
    }


    private void stopTimer() {
        // Stop visible timer and card timer
        if (mCardTimer != null) {
            mCardTimer.stop();
        }
        if (mCurrentCard != null) {
            mCurrentCard.stopTimer();
        }
    }


    private void restartTimer() {
        // Restart visible timer and card timer
        if (mCurrentCard != null) {
            mCardTimer.setBase(SystemClock.elapsedRealtime() - mCurrentCard.timeTaken());
            mCardTimer.start();
            mCurrentCard.resumeTimer();
        }
    }


    protected void undo() {
        if (mSched.getCol().undoAvailable()) {
            if (mProgressDialog != null && mProgressDialog.isShowing()) {
                mProgressDialog.setMessage(getResources().getString(R.string.saving_changes));
            } else {
                mProgressDialog = StyledProgressDialog.show(AbstractFlashcardViewer.this, "",
                        getResources().getString(R.string.saving_changes), true);
            }
            DeckTask.launchDeckTask(DeckTask.TASK_TYPE_UNDO, mAnswerCardHandler, new DeckTask.TaskData(mSched));
        }
    }


    private void finishNoStorageAvailable() {
        AbstractFlashcardViewer.this.setResult(DeckPicker.RESULT_MEDIA_EJECTED);
        finishWithoutAnimation();
    }


    protected boolean editCard() {
        Intent editCard = new Intent(AbstractFlashcardViewer.this, NoteEditor.class);
        editCard.putExtra(NoteEditor.EXTRA_CALLER, NoteEditor.CALLER_REVIEWER);
        sEditorCard = mCurrentCard;
        startActivityForResultWithAnimation(editCard, EDIT_CURRENT_CARD, ActivityTransitionAnimation.LEFT);
        return true;
    }


    protected void generateQuestionSoundList() {
        Sound.addSounds(mBaseUrl, mCurrentCard.qSimple(), Sound.SOUNDS_QUESTION);
    }


    protected void lookUpOrSelectText() {
        if (clipboardHasText()) {
            Log.i(AnkiDroidApp.TAG, "Clipboard has text = " + clipboardHasText());
            lookUp();
        } else {
            selectAndCopyText();
        }
    }


    private boolean lookUp() {
        mLookUpIcon.setVisibility(View.GONE);
        mIsSelecting = false;
        if (Lookup.lookUp(clipboardGetText().toString())) {
            clipboardSetText("");
        }
        return true;
    }


    private void showLookupButtonIfNeeded() {
        if (!mDisableClipboard && mClipboard != null) {
            if (clipboardGetText().length() != 0 && Lookup.isAvailable() && mLookUpIcon.getVisibility() != View.VISIBLE) {
                mLookUpIcon.setVisibility(View.VISIBLE);
                enableViewAnimation(mLookUpIcon, ViewAnimation.fade(ViewAnimation.FADE_IN, mFadeDuration, 0));
            } else if (mLookUpIcon.getVisibility() == View.VISIBLE) {
                mLookUpIcon.setVisibility(View.GONE);
                enableViewAnimation(mLookUpIcon, ViewAnimation.fade(ViewAnimation.FADE_OUT, mFadeDuration, 0));
            }
        }
    }


    private void hideLookupButton() {
        if (!mDisableClipboard && mLookUpIcon.getVisibility() != View.GONE) {
            mLookUpIcon.setVisibility(View.GONE);
            enableViewAnimation(mLookUpIcon, ViewAnimation.fade(ViewAnimation.FADE_OUT, mFadeDuration, 0));
            clipboardSetText("");
        }
    }


    protected void showDeleteNoteDialog() {
        Dialog dialog;
        Resources res = getResources();
        StyledDialog.Builder builder = new StyledDialog.Builder(this);
        builder.setTitle(res.getString(R.string.delete_card_title));
        builder.setIcon(R.drawable.ic_dialog_alert);
        builder.setMessage(String.format(res.getString(R.string.delete_note_message),
                Utils.stripHTML(mCurrentCard.q(true))));
        builder.setPositiveButton(res.getString(R.string.dialog_positive_delete),
                new DialogInterface.OnClickListener() {
                    @Override
                    public void onClick(DialogInterface dialog, int which) {
                        DeckTask.launchDeckTask(DeckTask.TASK_TYPE_DISMISS_NOTE, mDismissCardHandler,
                                new DeckTask.TaskData(mSched, mCurrentCard, 3));
                    }
                });
        builder.setNegativeButton(res.getString(R.string.dialog_cancel), null);
        dialog = builder.create();
        dialog.show();
    }


    private int getRecommendedEase(boolean easy) {
        try {
            switch (mSched.answerButtons(mCurrentCard)) {
                case 2:
                    return EASE_HARD;
                case 3:
                    return easy ? EASE_MID : EASE_HARD;
                case 4:
                    return easy ? EASE_EASY : EASE_MID;
                default:
                    return 0;
            }
        } catch (RuntimeException e) {
            AnkiDroidApp.saveExceptionReportFile(e, "AbstractReviewer-getRecommendedEase");
            closeReviewer(DeckPicker.RESULT_DB_ERROR, true);
            return 0;
        }
    }


    protected void answerCard(int ease) {
        if (mInAnswer) {
            return;
        }
        mIsSelecting = false;
        hideLookupButton();
        // Detect invalid ease for current card (e.g. by using keyboard shortcut or gesture).
        if (getCol().getSched().answerButtons(mCurrentCard) < ease) {
            return;
        }
        switch (ease) {
            case EASE_FAILED:
                mChosenAnswer.setText("\u2022");
                mChosenAnswer.setTextColor(mNext1.getTextColors());
                // if ((deck.getDueCount() + deck.getNewCountToday()) == 1) {
                // mIsLastCard = true;
                // }
                break;
            case EASE_HARD:
                mChosenAnswer.setText("\u2022\u2022");
                mChosenAnswer.setTextColor(mNext2.getTextColors());
                break;
            case EASE_MID:
                mChosenAnswer.setText("\u2022\u2022\u2022");
                mChosenAnswer.setTextColor(mNext3.getTextColors());
                break;
            case EASE_EASY:
                mChosenAnswer.setText("\u2022\u2022\u2022\u2022");
                mChosenAnswer.setTextColor(mNext4.getTextColors());
                break;
        }

        // remove chosen answer hint after a while
        mTimerHandler.removeCallbacks(removeChosenAnswerText);
        mTimerHandler.postDelayed(removeChosenAnswerText, mShowChosenAnswerLength);
        Sound.stopSounds();
        mCurrentEase = ease;

        DeckTask.launchDeckTask(DeckTask.TASK_TYPE_ANSWER_CARD, mAnswerCardHandler, new DeckTask.TaskData(mSched,
                mCurrentCard, mCurrentEase));
    }


    // Set the content view to the one provided and initialize accessors.
    protected void initLayout() {
        mMainLayout = findViewById(R.id.main_layout);
        Themes.setContentStyle(mMainLayout, Themes.CALLER_REVIEWER);

        mCardContainer = (FrameLayout) findViewById(R.id.flashcard_frame);

        mTopBarLayout = (RelativeLayout) findViewById(R.id.top_bar);
        mTopBarLayout.setOnClickListener(mCardStatisticsListener);

        mCardFrame = (FrameLayout) findViewById(R.id.flashcard);
        mTouchLayer = (FrameLayout) findViewById(R.id.touch_layer);
        mTouchLayer.setOnTouchListener(mGestureListener);
        if (!mDisableClipboard && mLongClickWorkaround) {
            mTouchLayer.setOnLongClickListener(mLongClickListener);
        }
        if (!mDisableClipboard) {
            mClipboard = (ClipboardManager) getSystemService(Context.CLIPBOARD_SERVICE);
        }
        mCardFrame.removeAllViews();
        if (!mChangeBorderStyle) {
            findViewById(R.id.flashcard_border).setVisibility(View.VISIBLE);
        }
        // hunt for input issue 720, like android issue 3341
        if (AnkiDroidApp.SDK_VERSION == 7 && (mCard != null)) {
            mCard.setFocusableInTouchMode(true);
        }

        // Initialize swipe
        gestureDetector = new GestureDetector(new MyGestureDetector());

        mProgressBar = (ProgressBar) findViewById(R.id.flashcard_progressbar);

        Resources res = getResources();

        mEase1 = (Button) findViewById(R.id.ease1);
        mEase1.setTextColor(res.getColor(R.color.next_time_failed_color));
        mEase1Layout = (LinearLayout) findViewById(R.id.flashcard_layout_ease1);
        mEase1Layout.setOnClickListener(mSelectEaseHandler);

        mEase2 = (Button) findViewById(R.id.ease2);
        mEase2.setTextColor(res.getColor(R.color.next_time_usual_color));
        mEase2Layout = (LinearLayout) findViewById(R.id.flashcard_layout_ease2);
        mEase2Layout.setOnClickListener(mSelectEaseHandler);

        mEase3 = (Button) findViewById(R.id.ease3);
        mEase3Layout = (LinearLayout) findViewById(R.id.flashcard_layout_ease3);
        mEase3Layout.setOnClickListener(mSelectEaseHandler);

        mEase4 = (Button) findViewById(R.id.ease4);
        mEase4Layout = (LinearLayout) findViewById(R.id.flashcard_layout_ease4);
        mEase4Layout.setOnClickListener(mSelectEaseHandler);

        mNext1 = (TextView) findViewById(R.id.nextTime1);
        mNext2 = (TextView) findViewById(R.id.nextTime2);
        mNext3 = (TextView) findViewById(R.id.nextTime3);
        mNext4 = (TextView) findViewById(R.id.nextTime4);

        mNext1.setTextColor(res.getColor(R.color.next_time_failed_color));
        mNext2.setTextColor(res.getColor(R.color.next_time_usual_color));

        if (!mShowNextReviewTime) {
            ((TextView) findViewById(R.id.nextTimeflip)).setVisibility(View.GONE);
            mNext1.setVisibility(View.GONE);
            mNext2.setVisibility(View.GONE);
            mNext3.setVisibility(View.GONE);
            mNext4.setVisibility(View.GONE);
        }

        mFlipCard = (Button) findViewById(R.id.flip_card);
        mFlipCardLayout = (LinearLayout) findViewById(R.id.flashcard_layout_flip);
        mFlipCardLayout.setOnClickListener(mFlipCardListener);

        mTextBarNew = (TextView) findViewById(R.id.new_number);
        mTextBarLearn = (TextView) findViewById(R.id.learn_number);
        mTextBarReview = (TextView) findViewById(R.id.review_number);

        if (!mShowRemainingCardCount) {
            mTextBarNew.setVisibility(View.GONE);
            mTextBarLearn.setVisibility(View.GONE);
            mTextBarReview.setVisibility(View.GONE);
        }

        mCardTimer = (Chronometer) findViewById(R.id.card_time);

        mChosenAnswer = (TextView) findViewById(R.id.choosen_answer);

        mAnswerField = (EditText) findViewById(R.id.answer_field);

        mNextTimeTextColor = getResources().getColor(R.color.next_time_usual_color);
        mNextTimeTextRecomColor = getResources().getColor(R.color.next_time_recommended_color);
        mForegroundColor = getResources().getColor(R.color.next_time_usual_color);
        if (mInvertedColors) {
            invertColors(true);
        }

        mLookUpIcon = findViewById(R.id.lookup_button);
        mLookUpIcon.setVisibility(View.GONE);
        mLookUpIcon.setOnClickListener(new OnClickListener() {

            @Override
            public void onClick(View arg0) {
                if (clipboardHasText()) {
                    lookUp();
                }
            }

        });
        initControls();
    }


    @SuppressLint("NewApi")
    // because of setDisplayZoomControls.
    private WebView createWebView() {
        WebView webView = new MyWebView(this);
        webView.setWillNotCacheDrawing(true);
        webView.setScrollBarStyle(View.SCROLLBARS_OUTSIDE_OVERLAY);
        boolean zoom_ctrls = false;
        if (AnkiDroidApp.SDK_VERSION > 11) {
            zoom_ctrls = true;
            webView.getSettings().setDisplayZoomControls(false);
        }
        webView.getSettings().setBuiltInZoomControls(zoom_ctrls);
        webView.getSettings().setSupportZoom(true);
        webView.getSettings().setJavaScriptEnabled(true);
        webView.setWebChromeClient(new AnkiDroidWebChromeClient());
        if (AnkiDroidApp.SDK_VERSION > 7) {
            webView.setFocusableInTouchMode(false);
        }
        if (mPrefSafeDisplay) {
            AnkiDroidApp.getCompat().setScrollbarFadingEnabled(webView, false);
        }
        Log.i(AnkiDroidApp.TAG,
                "Focusable = " + webView.isFocusable() + ", Focusable in touch mode = "
                        + webView.isFocusableInTouchMode());

        webView.setWebViewClient(new WebViewClient() {
            // Filter any links using the custom "playsound" protocol defined in Sound.java.
            // We play sounds through these links when a user taps the sound icon.
            @Override
            public boolean shouldOverrideUrlLoading(WebView view, String url) {
                if (url.startsWith("playsound:")) {
                    // Send a message that will be handled on the UI thread.
                    Message msg = Message.obtain();
                    String soundPath = url.replaceFirst("playsound:", "");
                    msg.obj = soundPath;
                    sHandler.sendMessage(msg);
                    return true;
                }
                try {
                    new URL(url); // dummy variable to check if the string looks like an url
                } catch (MalformedURLException mue) {
                    // Ignore malformed urls by handling them and then doing nothing.
                    return true;
                }
                if (url.startsWith("file")) {
                    return false; // Let the webview load files, i.e. local images.
                }
                Log.d(AnkiDroidApp.TAG, "Opening external link \"" + url + "\" with an Intent");
                Intent intent = new Intent(Intent.ACTION_VIEW, Uri.parse(url));
                startActivityWithoutAnimation(intent);
                return true;
            }


            // Run any post-load events in javascript that rely on the window being completely loaded.
            @Override
            public void onPageFinished(WebView view, String url) {
                Log.d(AnkiDroidApp.TAG, "onPageFinished triggered");
                view.loadUrl("javascript:onPageFinished();");
            }
        });

        return webView;
    }


    private void invertColors(boolean invert) {
        Resources res = getResources();

        int[] colors = Themes.setNightMode(this, mMainLayout, invert);
        refreshActionBar();
        mForegroundColor = colors[0];
        mNextTimeTextColor = mForegroundColor;
        mNextTimeTextRecomColor = colors[1];

        mFlipCard.setTextColor(mForegroundColor);
        mNext4.setTextColor(mNextTimeTextColor);
        mEase4.setTextColor(mNextTimeTextColor);
        mCardTimer.setTextColor(mForegroundColor);
        mTextBarNew.setTextColor(invert ? res.getColor(R.color.new_count_night) : res.getColor(R.color.new_count));
        mTextBarLearn
                .setTextColor(invert ? res.getColor(R.color.learn_count_night) : res.getColor(R.color.learn_count));
        mTextBarReview.setTextColor(invert ? res.getColor(R.color.review_count_night) : res
                .getColor(R.color.review_count));
        mAnswerField.setTextColor(mForegroundColor);

        if (mSimpleCard != null) {
            mSimpleCard.setBackgroundColor(mCurrentBackgroundColor);
            mSimpleCard.setTextColor(mForegroundColor);
        }
        if (mCard != null) {
            mCard.setBackgroundColor(mCurrentBackgroundColor);
        }
        AnkiDroidApp.getCompat().setActionBarBackground(this,
                invert ? R.color.white_background_night : R.color.actionbar_background);
    }


    protected void showEaseButtons() {
        Resources res = getResources();

        // hide flipcard button
        mFlipCardLayout.setVisibility(View.GONE);

        int buttonCount;
        try {
            buttonCount = mSched.answerButtons(mCurrentCard);
        } catch (RuntimeException e) {
            AnkiDroidApp.saveExceptionReportFile(e, "AbstractReviewer-showEaseButtons");
            closeReviewer(DeckPicker.RESULT_DB_ERROR, true);
            return;
        }

        // Set correct label for each button
        switch (buttonCount) {
            case 2:
                mEase1.setText(res.getString(R.string.ease1_successive));
                mEase2.setText(res.getString(R.string.ease3_successive));
                mEase1Layout.setVisibility(View.VISIBLE);
                mEase2Layout.setVisibility(View.VISIBLE);
                mEase2Layout.requestFocus();
                mNext2.setTextColor(mNextTimeTextRecomColor);
                mEase2.setTextColor(mNextTimeTextRecomColor);
                mNext3.setTextColor(mNextTimeTextColor);
                mEase3.setTextColor(mNextTimeTextColor);
                break;
            case 3:
                mEase1.setText(res.getString(R.string.ease1_successive));
                mEase2.setText(res.getString(R.string.ease3_successive));
                mEase3.setText(res.getString(R.string.ease3_learning));
                mEase1Layout.setVisibility(View.VISIBLE);
                mEase2Layout.setVisibility(View.VISIBLE);
                mEase3Layout.setVisibility(View.VISIBLE);
                mEase2Layout.requestFocus();
                mNext2.setTextColor(mNextTimeTextRecomColor);
                mEase2.setTextColor(mNextTimeTextRecomColor);
                mNext3.setTextColor(mNextTimeTextColor);
                mEase3.setTextColor(mNextTimeTextColor);
                break;
            default:
                mEase1.setText(res.getString(R.string.ease1_successive));
                mEase2.setText(res.getString(R.string.ease2_successive));
                mEase3.setText(res.getString(R.string.ease3_successive));
                mEase4.setText(res.getString(R.string.ease3_learning));
                mEase1Layout.setVisibility(View.VISIBLE);
                mEase2Layout.setVisibility(View.VISIBLE);
                mEase3Layout.setVisibility(View.VISIBLE);
                mEase4Layout.setVisibility(View.VISIBLE);
                mEase3Layout.requestFocus();
                mNext2.setTextColor(mNextTimeTextColor);
                mEase2.setTextColor(mNextTimeTextColor);
                mNext3.setTextColor(mNextTimeTextRecomColor);
                mEase3.setTextColor(mNextTimeTextRecomColor);
        }

        // Show next review time
        if (mShowNextReviewTime) {
            mNext1.setText(mSched.nextIvlStr(mCurrentCard, 1));
            mNext2.setText(mSched.nextIvlStr(mCurrentCard, 2));
            if (buttonCount > 2) {
                mNext3.setText(mSched.nextIvlStr(mCurrentCard, 3));
            }
            if (buttonCount > 3) {
                mNext4.setText(mSched.nextIvlStr(mCurrentCard, 4));
            }
        }
    }


    protected void hideEaseButtons() {
        mEase1Layout.setVisibility(View.GONE);
        mEase2Layout.setVisibility(View.GONE);
        mEase3Layout.setVisibility(View.GONE);
        mEase4Layout.setVisibility(View.GONE);

        if (mFlipCardLayout.getVisibility() != View.VISIBLE) {
            mFlipCardLayout.setVisibility(View.VISIBLE);
            mFlipCardLayout.requestFocus();
        } else if (typeAnswer()) {
            mAnswerField.requestFocus();
        }
    }


    private void switchTopBarVisibility(int visible) {
        if (mShowTimer) {
            mCardTimer.setVisibility(visible);
        }
        if (mShowRemainingCardCount) {
            mTextBarNew.setVisibility(visible);
            mTextBarLearn.setVisibility(visible);
            mTextBarReview.setVisibility(visible);
        }
        mChosenAnswer.setVisibility(visible);
    }


    protected void initControls() {
        mCardFrame.setVisibility(View.VISIBLE);
        if (mShowRemainingCardCount) {
            mTextBarNew.setVisibility(View.VISIBLE);
            mTextBarLearn.setVisibility(View.VISIBLE);
            mTextBarReview.setVisibility(View.VISIBLE);
        }
        mChosenAnswer.setVisibility(View.VISIBLE);
        mFlipCardLayout.setVisibility(View.VISIBLE);

        mAnswerField.setVisibility(typeAnswer() ? View.VISIBLE : View.GONE);
        mAnswerField.setOnEditorActionListener(new EditText.OnEditorActionListener() {
            @Override
            public boolean onEditorAction(TextView v, int actionId, KeyEvent event) {
                if (actionId == EditorInfo.IME_ACTION_DONE) {
                    mFlipCardLayout.performClick();
                }
                return false; // We don't handle this. Let Android hide the input method.
            }
        });
    }


    protected SharedPreferences restorePreferences() {
        SharedPreferences preferences = AnkiDroidApp.getSharedPrefs(getBaseContext());
        mPrefHideDueCount = preferences.getBoolean("hideDueCount", false);
        mPrefWriteAnswers = !preferences.getBoolean("writeAnswersDisable", false);
        mDisableClipboard = preferences.getString("dictionary", "0").equals("0");
        mLongClickWorkaround = preferences.getBoolean("textSelectionLongclickWorkaround", false);
        // mDeckFilename = preferences.getString("deckFilename", "");
        mNightMode = preferences.getBoolean("invertedColors", false);
        mInvertedColors = mNightMode;
        mPrefFullscreenReview = preferences.getBoolean("fullscreenReview", false);
        mDisplayFontSize = preferences.getInt("relativeDisplayFontSize", 100);// Card.DEFAULT_FONT_SIZE_RATIO);
        mRelativeImageSize = preferences.getInt("relativeImageSize", 100);
        mRelativeButtonSize = preferences.getInt("answerButtonSize", 100);
        mInputWorkaround = preferences.getBoolean("inputWorkaround", false);
        mPrefFixArabic = preferences.getBoolean("fixArabicText", false);
        mSpeakText = preferences.getBoolean("tts", false);
        mPrefSafeDisplay = preferences.getBoolean("safeDisplay", false);
        mPrefUseTimer = preferences.getBoolean("timeoutAnswer", false);
        mWaitAnswerSecond = preferences.getInt("timeoutAnswerSeconds", 20);
        mWaitQuestionSecond = preferences.getInt("timeoutQuestionSeconds", 60);
        mScrollingButtons = preferences.getBoolean("scrolling_buttons", false);
        mDoubleScrolling = preferences.getBoolean("double_scrolling", false);
        mPrefCenterVertically = preferences.getBoolean("centerVertically", false);

        mGesturesEnabled = AnkiDroidApp.initiateGestures(this, preferences);
        if (mGesturesEnabled) {
            mGestureSwipeUp = Integer.parseInt(preferences.getString("gestureSwipeUp", "9"));
            mGestureSwipeDown = Integer.parseInt(preferences.getString("gestureSwipeDown", "0"));
            mGestureSwipeLeft = Integer.parseInt(preferences.getString("gestureSwipeLeft", "8"));
            mGestureSwipeRight = Integer.parseInt(preferences.getString("gestureSwipeRight", "17"));
            mGestureDoubleTap = Integer.parseInt(preferences.getString("gestureDoubleTap", "7"));
            mGestureTapLeft = Integer.parseInt(preferences.getString("gestureTapLeft", "3"));
            mGestureTapRight = Integer.parseInt(preferences.getString("gestureTapRight", "6"));
            mGestureTapTop = Integer.parseInt(preferences.getString("gestureTapTop", "12"));
            mGestureTapBottom = Integer.parseInt(preferences.getString("gestureTapBottom", "2"));
            mGestureLongclick = Integer.parseInt(preferences.getString("gestureLongclick", "11"));
        }
        if (mLongClickWorkaround) {
            mGestureLongclick = GESTURE_LOOKUP;
        }

        if (preferences.getBoolean("keepScreenOn", false)) {
            this.getWindow().addFlags(WindowManager.LayoutParams.FLAG_KEEP_SCREEN_ON);
        }

        mSimpleInterface = preferences.getBoolean("simpleInterface", false);
        if (mSimpleInterface) {
            String tags = preferences.getString("simpleInterfaceExcludeTags", "").replace(",", " ");
            mSimpleInterfaceExcludeTags = new ArrayList<String>();
            for (String t : tags.split(" ")) {
                if (t.length() > 0) {
                    mSimpleInterfaceExcludeTags.add(t);
                }
            }
        }

        // These are preferences we pull out of the collection instead of SharedPreferences
        try {
            mShowNextReviewTime = getCol().getConf().getBoolean("estTimes");
            mShowRemainingCardCount = getCol().getConf().getBoolean("dueCounts");
        } catch (JSONException e) {
            throw new RuntimeException();
        }

        return preferences;
    }


    private void setInterface() {
        if (mCurrentCard == null) {
            return;
        }
        if (mSimpleInterface) {
            Note note = mCurrentCard.note();
            mCurrentSimpleInterface = true;
            for (String s : mSimpleInterfaceExcludeTags) {
                if (note.hasTag(s)) {
                    mCurrentSimpleInterface = false;
                    break;
                }
            }
        }
        if (mCurrentSimpleInterface) {
            if (mSimpleCard == null) {
                mSimpleCard = new ScrollTextView(this);
                Themes.setRegularFont(mSimpleCard);
                mSimpleCard.setTextSize(TypedValue.applyDimension(TypedValue.COMPLEX_UNIT_DIP, 10, getResources()
                        .getDisplayMetrics())
                        * mDisplayFontSize / 100);
                mSimpleCard.setGravity(Gravity.CENTER);
                try {
                    mSetTextIsSelectable = TextView.class.getMethod("setTextIsSelectable", boolean.class);
                } catch (Throwable e) {
                    Log.i(AnkiDroidApp.TAG,
                            "mSetTextIsSelectable could not be found due to a too low Android version (< 3.0)");
                    mSetTextIsSelectable = null;
                }
                if (mSetTextIsSelectable != null) {
                    try {
                        mSetTextIsSelectable.invoke(mSimpleCard, true);
                    } catch (Exception e) {
                        Log.e(AnkiDroidApp.TAG, e.toString());
                    }
                }
                mSimpleCard.setClickable(true);
                mCardFrame.addView(mSimpleCard);

                mSimpleCard.setBackgroundColor(mCurrentBackgroundColor);
                mSimpleCard.setTextColor(mForegroundColor);
            }
            if (mSimpleCard.getVisibility() != View.VISIBLE || (mCard != null && mCard.getVisibility() == View.VISIBLE)) {
                mSimpleCard.setVisibility(View.VISIBLE);
                mCard.setVisibility(View.GONE);
            }
        } else {
            if (mCard == null) {
                mCard = createWebView();
                mCardFrame.addView(mCard);
                if (!mUseQuickUpdate) {
                    mNextCard = createWebView();
                    mNextCard.setVisibility(View.GONE);
                    mCardFrame.addView(mNextCard, 0);
                    mCard.setBackgroundColor(mCurrentBackgroundColor);
                }
            }
            if (mCard.getVisibility() != View.VISIBLE
                    || (mSimpleCard != null && mSimpleCard.getVisibility() == View.VISIBLE)) {
                mSimpleCard.setVisibility(View.GONE);
                mCard.setVisibility(View.VISIBLE);
            }
        }
    }


    private void setDueMessage() {
        // Decks deck = DeckManager.getMainDeck();
        // if (mCurrentCard != null && deck != null && deck.getScheduler().equals("reviewEarly") &&
        // mCurrentCard.getType() != Card.TYPE_FAILED) {
        // mChosenAnswer.setTextColor(mForegroundColor);
        // mChosenAnswer.setText(Utils.fmtTimeSpan(mCurrentCard.getCombinedDue() - Utils.now(), Utils.TIME_FORMAT_IN));
        // }
    }


    private void updateForNewCard() {
        updateScreenCounts();

        // Clean answer field
        if (typeAnswer()) {
            mAnswerField.setText("");
        }

        if (mPrefWhiteboard && mWhiteboard != null) {
            mWhiteboard.clear();
        }
    }


    protected void updateScreenCounts() {
        if (mCurrentCard == null) {
            return;
        }

        try {
            String[] title = getCol().getDecks().get(mCurrentCard.getDid()).getString("name").split("::");
            AnkiDroidApp.getCompat().setTitle(this, title[title.length - 1], mInvertedColors);
        } catch (JSONException e) {
            throw new RuntimeException(e);
        }

        int[] counts = mSched.counts(mCurrentCard);

        int eta = mSched.eta(counts, false);
        AnkiDroidApp.getCompat().setSubtitle(this,
                getResources().getQuantityString(R.plurals.reviewer_window_title, eta, eta), mInvertedColors);

        SpannableString newCount = new SpannableString(String.valueOf(counts[0]));
        SpannableString lrnCount = new SpannableString(String.valueOf(counts[1]));
        SpannableString revCount = new SpannableString(String.valueOf(counts[2]));
        if (mPrefHideDueCount) {
            revCount = new SpannableString("???");
        }

        switch (mCurrentCard.getQueue()) {
            case Card.TYPE_NEW:
                newCount.setSpan(new UnderlineSpan(), 0, newCount.length(), 0);
                break;
            case Card.TYPE_LRN:
                lrnCount.setSpan(new UnderlineSpan(), 0, lrnCount.length(), 0);
                break;
            case Card.TYPE_REV:
                revCount.setSpan(new UnderlineSpan(), 0, revCount.length(), 0);
                break;
        }

        mTextBarNew.setText(newCount);
        mTextBarLearn.setText(lrnCount);
        mTextBarReview.setText(revCount);
    }

    /*
     * Handler for the delay in auto showing question and/or answer One toggle for both question and answer, could set
     * longer delay for auto next question
     */
    protected Handler mTimeoutHandler = new Handler();

    protected Runnable mShowQuestionTask = new Runnable() {
        @Override
        public void run() {
            // Assume hitting the "Again" button when auto next question
            if (mEase1Layout.isEnabled() && mEase1Layout.getVisibility() == View.VISIBLE) {
                mEase1Layout.performClick();
            }
        }
    };

    protected Runnable mShowAnswerTask = new Runnable() {
        @Override
        public void run() {
            if (mFlipCardLayout.isEnabled() && mFlipCardLayout.getVisibility() == View.VISIBLE) {
                mFlipCardLayout.performClick();
            }
        }
    };


    protected void initTimer() {
        mShowTimer = mCurrentCard.showTimer();
        if (mShowTimer && mCardTimer.getVisibility() == View.INVISIBLE) {
            mCardTimer.setVisibility(View.VISIBLE);
        } else if (!mShowTimer && mCardTimer.getVisibility() != View.INVISIBLE) {
            mCardTimer.setVisibility(View.INVISIBLE);
        }
        mCardTimer.setBase(SystemClock.elapsedRealtime());
        mCardTimer.start();
    }


    protected void displayCardQuestion() {
        sDisplayAnswer = false;

        if (mButtonHeight == 0 && mRelativeButtonSize != 100) {
            mButtonHeight = mFlipCard.getHeight() * mRelativeButtonSize / 100;
            mFlipCard.setHeight(mButtonHeight);
            mEase1.setHeight(mButtonHeight);
            mEase2.setHeight(mButtonHeight);
            mEase3.setHeight(mButtonHeight);
            mEase4.setHeight(mButtonHeight);
        }

        setInterface();

        String question;
        if (mCurrentSimpleInterface) {
            question = mCurrentCard.qSimple();
        } else {
            question = mCurrentCard.q();
        }
        question = getCol().getMedia().escapeImages(question);
        question = typeAnsQuestionFilter(question);

        if (mPrefFixArabic) {
            question = ArabicUtilities.reshapeSentence(question, true);
        }

        Log.i(AnkiDroidApp.TAG, "question: '" + question + "'");

        String displayString = "";

        if (mCurrentSimpleInterface) {
            mCardContent = convertToSimple(question);
            if (mCardContent.length() == 0) {
                SpannableString hint = new SpannableString(getResources().getString(R.string.simple_interface_hint,
                        R.string.card_details_question));
                hint.setSpan(new StyleSpan(Typeface.ITALIC), 0, mCardContent.length(), Spanned.SPAN_EXCLUSIVE_EXCLUSIVE);
                mCardContent = hint;
            }
        } else {
            // If the user wants to write the answer
            if (typeAnswer()) {
                mAnswerField.setVisibility(View.VISIBLE);
            }

            displayString = enrichWithQADiv(question, false);

            if (mSpeakText) {
                // ReadText.setLanguageInformation(Model.getModel(DeckManager.getMainDeck(),
                // mCurrentCard.getCardModelId(), false).getId(), mCurrentCard.getCardModelId());
            }
        }

        updateCard(displayString);
        hideEaseButtons();

        // If the user want to show answer automatically
        if (mPrefUseTimer) {
            mTimeoutHandler.removeCallbacks(mShowAnswerTask);
            mTimeoutHandler.postDelayed(mShowAnswerTask, mWaitAnswerSecond * 1000);
        }
    }


    /**
     * Clean up the correct answer text, so it can be used for the comparison with the typed text
     * 
     * @param answer The content of the field the text typed by the user is compared to.
     * @return The correct answer text, with actual HTML and media references removed, and HTML entities unescaped.
     */
    protected String cleanCorrectAnswer(String answer) {
        if (answer == null || answer.equals("")) {
            return "";
        }
        answer = answer.trim();
        Matcher matcher = sSpanPattern.matcher(Utils.stripHTMLMedia(answer));
        String answerText = matcher.replaceAll("");
        matcher = sBrPattern.matcher(answerText);
        answerText = matcher.replaceAll("\n");
        matcher = Sound.sSoundPattern.matcher(answerText);
        answerText = matcher.replaceAll("");
        try {
            return AnkiDroidApp.getCompat().nfcNormalized(answerText);
        } catch (APIVersionException e) {
            return answerText;
        }
    }


    /**
     * Clean up the typed answer text, so it can be used for the comparison with the correct answer
     * 
     * @param answer The answer text typed by the user.
     * @return The typed answer text, cleaned up.
     */
    protected String cleanTypedAnswer(String answer) {
        if (answer == null || answer.equals("")) {
            return "";
        }
        try {
            return AnkiDroidApp.getCompat().nfcNormalized(answer.trim());
        } catch (APIVersionException e) {
            return answer.trim();
        }
    }


    protected void displayCardAnswer() {
        Log.i(AnkiDroidApp.TAG, "displayCardAnswer");

        // prevent answering (by e.g. gestures) before card is loaded
        if (mCurrentCard == null) {
            return;
        }

        sDisplayAnswer = true;

        String answer;
        if (mCurrentSimpleInterface) {
            answer = mCurrentCard.aSimple();
        } else {
            answer = mCurrentCard.a();
        }
        String displayString = "";

        if (mCurrentSimpleInterface) {
            mCardContent = convertToSimple(answer);
            if (mCardContent.length() == 0) {
                SpannableString hint = new SpannableString(getResources().getString(R.string.simple_interface_hint,
                        R.string.card_details_answer));
                hint.setSpan(new StyleSpan(Typeface.ITALIC), 0, mCardContent.length(), Spanned.SPAN_EXCLUSIVE_EXCLUSIVE);
                mCardContent = hint;
            }
        } else {
            Sound.stopSounds();
            answer = getCol().getMedia().escapeImages(answer);
            if (mPrefFixArabic) {
                // reshape
                answer = ArabicUtilities.reshapeSentence(answer, true);
            }

            mAnswerField.setVisibility(View.GONE);
            if (mPrefFixArabic) {
                // reshape
                mTypeCorrect = ArabicUtilities.reshapeSentence(mTypeCorrect, true);
            }
            // Clean up the user answer and the correct answer
            String userAnswer = cleanTypedAnswer(mAnswerField.getText().toString());
            String correctAnswer = cleanCorrectAnswer(mTypeCorrect);
            Log.i(AnkiDroidApp.TAG, "correct answer = " + correctAnswer);
            Log.i(AnkiDroidApp.TAG, "user answer = " + userAnswer);

            answer = typeAnsAnswerFilter(answer, userAnswer, correctAnswer);
            displayString = enrichWithQADiv(answer, true);
        }

        mIsSelecting = false;
        updateCard(displayString);
        showEaseButtons();
        // If the user want to show next question automatically
        if (mPrefUseTimer) {
            mTimeoutHandler.removeCallbacks(mShowQuestionTask);
            mTimeoutHandler.postDelayed(mShowQuestionTask, mWaitQuestionSecond * 1000);
        }
    }


    /**
     * getAnswerFormat returns the answer part of this card's template as entered by user, without any parsing
     */
    public String getAnswerFormat() {
        try {
            JSONObject model = mCurrentCard.model();
            JSONObject template;
            if (model.getInt("type") == Consts.MODEL_STD) {
                template = model.getJSONArray("tmpls").getJSONObject(mCurrentCard.getOrd());
            } else {
                template = model.getJSONArray("tmpls").getJSONObject(0);
            }

            return template.getString("afmt");
        } catch (JSONException e) {
            throw new RuntimeException(e);
        }
    }


    private void updateCard(String content) {
        Log.i(AnkiDroidApp.TAG, "updateCard");

        if (mCurrentSimpleInterface) {
            fillFlashcard();
        } else {

            // Check whether there is a hard coded font-size in the content and apply the relative font size
            // Check needs to be done before CSS is applied to content;
            content = recalculateHardCodedFontSize(content, mDisplayFontSize);

            // Add CSS for font color and font size
            if (mCurrentCard == null) {
                mCard.getSettings().setDefaultFontSize(calculateDynamicFontSize(content));
            }

            if (sDisplayAnswer) {
                // don't add answer sounds multiple times, such as when reshowing card after exiting editor
                // additionally, this condition reduces computation time
                if (!mAnswerSoundsAdded) {
                    String answerSoundSource = removeFrontSideAudio(content);
                    Sound.addSounds(mBaseUrl, answerSoundSource, Sound.SOUNDS_ANSWER);
                    mAnswerSoundsAdded = true;
                }
            } else {
                // reset sounds each time first side of card is displayed, which may happen repeatedly without ever
                // leaving the card (such as when edited)
                Sound.resetSounds();
                mAnswerSoundsAdded = false;
                Sound.addSounds(mBaseUrl, content, Sound.SOUNDS_QUESTION);
            }

            content = Sound.expandSounds(mBaseUrl, content);

            // In order to display the bold style correctly, we have to change
            // font-weight to 700
            content = content.replace("font-weight:600;", "font-weight:700;");

            // CSS class for card-specific styling
            String cardClass = "card card" + (mCurrentCard.getOrd() + 1);

            if (mPrefCenterVertically) {
                cardClass += " vertically_centered";
            }

            Log.i(AnkiDroidApp.TAG, "content card = \n" + content);
            StringBuilder style = new StringBuilder();
            mExtensions.updateCssStyle(style);

            // Scale images.
            if (mRelativeImageSize != 100) {
                style.append(String.format("img { zoom: %s }\n", mRelativeImageSize / 100.0));
            }
            Log.i(AnkiDroidApp.TAG, "::style::" + style);

            if (mNightMode) {
                content = HtmlColors.invertColors(content);
                cardClass += " night_mode";
            }

            content = SmpToHtmlEntity(content);
            mCardContent = new SpannedString(mCardTemplate.replace("::content::", content)
                    .replace("::style::", style.toString()).replace("::class::", cardClass));
            Log.i(AnkiDroidApp.TAG, "base url = " + mBaseUrl);

            if (SAVE_CARD_CONTENT) {
                try {
                    FileOutputStream f = new FileOutputStream(new File(AnkiDroidApp.getCurrentAnkiDroidDirectory(),
                            "card.html"));
                    try {
                        f.write(mCardContent.toString().getBytes());
                    } finally {
                        f.close();
                    }
                } catch (IOException e) {
                    Log.d(AnkiDroidApp.TAG, "failed to save card", e);
                }
            }
            fillFlashcard();
        }

        if (!mConfigurationChanged) {
            playSounds(false); // Play sounds if appropriate
        }
    }


    /**
     * Converts characters in Unicode Supplementary Multilingual Plane (SMP) to their equivalent Html Entities. This is
     * done because webview has difficulty displaying these characters.
     * 
     * @param text
     * @return
     */
    private String SmpToHtmlEntity(String text) {
        StringBuffer sb = new StringBuffer();
        Matcher m = Pattern.compile("([^\u0000-\uFFFF])").matcher(text);
        while (m.find()) {
            String a = "&#x" + Integer.toHexString(m.group(1).codePointAt(0)) + ";";
            m.appendReplacement(sb, a);
        }
        m.appendTail(sb);
        return sb.toString();
    }


    /**
     * Plays sounds (or TTS, if configured) for currently shown side of card.
     * 
     * @param doAudioReplay indicates an anki desktop-like replay call is desired, whose behavior is identical to
     *            pressing the keyboard shortcut R on the desktop
     */
    protected void playSounds(boolean doAudioReplay) {
        boolean replayQuestion = getConfigForCurrentCard().optBoolean("replayq", true);
        boolean autoPlayEnabled;
        try {
            autoPlayEnabled = getConfigForCurrentCard().getBoolean("autoplay");
        } catch (JSONException e) {
            throw new RuntimeException(e);
        }
        if (autoPlayEnabled || doAudioReplay) {
            // We need to play the sounds from the proper side of the card
            if (!mSpeakText) { // Text to speech not in effect here
                WeakReference<Activity> contextRef = new WeakReference<Activity>(this);
                if (doAudioReplay && replayQuestion && sDisplayAnswer) {
                    // only when all of the above are true will question be played with answer, to match desktop
                    Sound.playSounds(Sound.SOUNDS_QUESTION_AND_ANSWER, contextRef);
                } else if (sDisplayAnswer) {
                    Sound.playSounds(Sound.SOUNDS_ANSWER, contextRef);
                } else { // question is displayed
                    Sound.playSounds(Sound.SOUNDS_QUESTION, contextRef);
                }
            } else { // Text to speech is in affect here
                // If the question is displayed or if the question should be replayed, read the question
                if (mTtsInitialized) {
                    if (!sDisplayAnswer || doAudioReplay && replayQuestion) {
                        readCardText(mCurrentCard, Sound.SOUNDS_QUESTION);
                    }
                    if (sDisplayAnswer) {
                        readCardText(mCurrentCard, Sound.SOUNDS_ANSWER);
                    }
                } else {
                    mReplayOnTtsInit = true;
                }
            }
        }
    }


    /**
     * Reads the text (using TTS) for the given side of a card.
     * 
     * @param card The card to play TTS for
     * @param cardSide The side of the current card to play TTS for
     */
    private static void readCardText(final Card card, final int cardSide) {
        if (Sound.SOUNDS_QUESTION == cardSide) {
            ReadText.textToSpeech(Utils.stripHTML(card.q(true)), getDeckIdForCard(card), card.getOrd(),
                    Sound.SOUNDS_QUESTION);
        } else if (Sound.SOUNDS_ANSWER == cardSide) {
            ReadText.textToSpeech(Utils.stripHTML(card.getPureAnswerForReading()), getDeckIdForCard(card),
                    card.getOrd(), Sound.SOUNDS_ANSWER);
        }
    }


    /**
     * Returns the configuration for the current {@link Card}.
     * 
     * @return The configuration for the current {@link Card}
     */
    private JSONObject getConfigForCurrentCard() {
        return getCol().getDecks().confForDid(getDeckIdForCard(mCurrentCard));
    }


    /**
     * Returns the deck ID of the given {@link Card}.
     * 
     * @param card The {@link Card} to get the deck ID
     * @return The deck ID of the {@link Card}
     */
    private static long getDeckIdForCard(final Card card) {
        // Try to get the configuration by the original deck ID (available in case of a cram deck),
        // else use the direct deck ID (in case of a 'normal' deck.
        return card.getODid() == 0 ? card.getDid() : card.getODid();
    }


    public void fillFlashcard() {
        Log.i(AnkiDroidApp.TAG, "base url = " + mBaseUrl);
        if (mCurrentSimpleInterface && mSimpleCard != null) {
            mSimpleCard.setText(mCardContent);
        } else if (!mUseQuickUpdate && mCard != null && mNextCard != null) {
            mNextCard.setBackgroundColor(mCurrentBackgroundColor);
            mNextCard.loadDataWithBaseURL(mBaseUrl, mCardContent.toString(), "text/html", "utf-8", null);
            mNextCard.setVisibility(View.VISIBLE);
            mCardFrame.removeView(mCard);
            mCard.destroy();
            mCard = mNextCard;
            mNextCard = createWebView();
            mNextCard.setVisibility(View.GONE);
            mCardFrame.addView(mNextCard, 0);
            // hunt for input issue 720, like android issue 3341
            if (AnkiDroidApp.SDK_VERSION == 7) {
                mCard.setFocusableInTouchMode(true);
            }
        } else if (mCard != null) {
            mCard.loadDataWithBaseURL(mBaseUrl, mCardContent.toString(), "text/html", "utf-8", null);
            mCard.setBackgroundColor(mCurrentBackgroundColor);
        }
        if (mChangeBorderStyle) {
            switch (mCurrentBackgroundColor) {
                case Color.WHITE:
                    if (mInvertedColors) {
                        mInvertedColors = false;
                        invertColors(false);
                    }
                    break;
                case Color.BLACK:
                    if (!mInvertedColors) {
                        mInvertedColors = true;
                        invertColors(true);
                    }
                    break;
                default:
                    if (Themes.getTheme() != Themes.THEME_BLUE) {
                        mMainLayout.setBackgroundColor(mCurrentBackgroundColor);
                    }
                    if (mInvertedColors != mNightMode) {
                        mInvertedColors = mNightMode;
                        invertColors(mNightMode);
                    }
            }
        }
        if (mShowTimer && mCardTimer.getVisibility() == View.INVISIBLE) {
            switchTopBarVisibility(View.VISIBLE);
        }
        if (!sDisplayAnswer) {
            updateForNewCard();
        }
    }


    public void showFlashcard(boolean visible) {
        mCardContainer.setVisibility(visible ? View.VISIBLE : View.INVISIBLE);
    }


    public static Card getEditorCard() {
        return sEditorCard;
    }


    /**
     * Adds a div html tag around the contents to have an indication, where answer/question is displayed
     * 
     * @param content
     * @param isAnswer if true then the class attribute is set to "answer", "question" otherwise.
     * @return
     */
    private static String enrichWithQADiv(String content, boolean isAnswer) {
        StringBuilder sb = new StringBuilder();
        sb.append("<div class=\"");
        if (isAnswer) {
            sb.append(ANSWER_CLASS);
        } else {
            sb.append(QUESTION_CLASS);
        }
        sb.append("\">");
        sb.append(content);
        sb.append("</div>");
        return sb.toString();
    }


    /**
     * Parses content in question and answer to see, whether someone has hard coded the font size in a card layout. If
     * this is so, then the font size must be replaced with one corrected by the relative font size. If a relative CSS
     * unit measure is used (e.g. 'em'), then only the outer tag 'span' or 'div' tag in a hierarchy of such tags is
     * adjusted. This is not bullet-proof, a combination of font-size in span and in css classes will break this logic,
     * but let's just avoid building an HTML parser for this feature. Anything that threatens common sense will break
     * this logic, eg nested span/divs with CSS classes having font-size declarations with relative units (40% dif
     * inside 120% div inside 60% div). Broken HTML also breaks this. Feel free to improve, but please keep it short and
     * fast.
     * 
     * @param content The HTML content that will be font-size-adjusted.
     * @param percentage The relative font size percentage defined in preferences
     * @return
     */
    private String recalculateHardCodedFontSize(String content, int percentage) {
        if (percentage == 100 || null == content || 0 == content.trim().length()) {
            return content.trim();
        }
        StringBuffer sb = new StringBuffer();
        int tagDepth = 0; // to find out whether a relative CSS unit measure is within another one
        int lastRelUnitnTagDepth = 100; // the hierarchy depth of the current outer relative span
        double doubleSize; // for relative css measurement values

        int lastMatch = 0;
        String contentPart;
        Matcher m2;
        Matcher m = fFontSizePattern.matcher(content);
        while (m.find()) {
            contentPart = content.substring(lastMatch, m.start());
            m2 = fSpanDivPattern.matcher(contentPart);
            while (m2.find()) {
                if (m2.group(1).equals("/")) {
                    --tagDepth;
                } else {
                    ++tagDepth;
                }
                if (tagDepth < lastRelUnitnTagDepth) {
                    // went outside of previous scope
                    lastRelUnitnTagDepth = 100;
                }
            }
            lastMatch = m.end();

            try {
                doubleSize = Double.parseDouble(m.group(1));
                doubleSize = doubleSize * percentage / 100;
            } catch (NumberFormatException e) {
                continue; // ignore this one
            }

            if (fRelativeCssUnits.contains(m.group(2))) {
                // handle relative units
                if (lastRelUnitnTagDepth < tagDepth) {
                    m.appendReplacement(sb, m.group());
                    continue;
                }
                lastRelUnitnTagDepth = tagDepth;
            }
            m.appendReplacement(sb, String.format(Locale.US, "font-size:%.2f%s;", doubleSize, m.group(2)));
        }
        m.appendTail(sb);
        return sb.toString();
    }


    /**
     * @return true if the AnkiDroid preference for writing answer is true and if the Anki Deck CardLayout specifies a
     *         field to query
     */
    private final boolean typeAnswer() {
        return mPrefWriteAnswers && null != mTypeCorrect;
    }


    /**
     * Calculates a dynamic font size depending on the length of the contents taking into account that the input string
     * contains html-tags, which will not be displayed and therefore should not be taken into account.
     * 
     * @param htmlContents
     * @return font size respecting MIN_DYNAMIC_FONT_SIZE and MAX_DYNAMIC_FONT_SIZE
     */
    private static int calculateDynamicFontSize(String htmlContent) {
        // Replace each <br> with 15 spaces, each <hr> with 30 spaces, then
        // remove all html tags and spaces
        String realContent = htmlContent.replaceAll("\\<br.*?\\>", " ");
        realContent = realContent.replaceAll("\\<hr.*?\\>", " ");
        realContent = realContent.replaceAll("\\<.*?\\>", "");
        realContent = realContent.replaceAll("&nbsp;", " ");
        return Math.max(DYNAMIC_FONT_MIN_SIZE, DYNAMIC_FONT_MAX_SIZE - realContent.length() / DYNAMIC_FONT_FACTOR);
    }


    private void unblockControls() {
        mCardFrame.setEnabled(true);
        mFlipCardLayout.setEnabled(true);

        switch (mCurrentEase) {
            case EASE_FAILED:
                mEase1Layout.setClickable(true);
                mEase2Layout.setEnabled(true);
                mEase3Layout.setEnabled(true);
                mEase4Layout.setEnabled(true);
                break;

            case EASE_HARD:
                mEase1Layout.setEnabled(true);
                mEase2Layout.setClickable(true);
                mEase3Layout.setEnabled(true);
                mEase4Layout.setEnabled(true);
                break;

            case EASE_MID:
                mEase1Layout.setEnabled(true);
                mEase2Layout.setEnabled(true);
                mEase3Layout.setClickable(true);
                mEase4Layout.setEnabled(true);
                break;

            case EASE_EASY:
                mEase1Layout.setEnabled(true);
                mEase2Layout.setEnabled(true);
                mEase3Layout.setEnabled(true);
                mEase4Layout.setClickable(true);
                break;

            default:
                mEase1Layout.setEnabled(true);
                mEase2Layout.setEnabled(true);
                mEase3Layout.setEnabled(true);
                mEase4Layout.setEnabled(true);
                break;
        }

        if (mPrefWhiteboard && mWhiteboard != null) {
            mWhiteboard.setEnabled(true);
        }

        if (typeAnswer()) {
            mAnswerField.setEnabled(true);
        }
        mTouchLayer.setVisibility(View.VISIBLE);
        mInAnswer = false;
    }


    private void blockControls() {
        mCardFrame.setEnabled(false);
        mFlipCardLayout.setEnabled(false);
        mTouchLayer.setVisibility(View.INVISIBLE);
        mInAnswer = true;

        switch (mCurrentEase) {
            case EASE_FAILED:
                mEase1Layout.setClickable(false);
                mEase2Layout.setEnabled(false);
                mEase3Layout.setEnabled(false);
                mEase4Layout.setEnabled(false);
                break;

            case EASE_HARD:
                mEase1Layout.setEnabled(false);
                mEase2Layout.setClickable(false);
                mEase3Layout.setEnabled(false);
                mEase4Layout.setEnabled(false);
                break;

            case EASE_MID:
                mEase1Layout.setEnabled(false);
                mEase2Layout.setEnabled(false);
                mEase3Layout.setClickable(false);
                mEase4Layout.setEnabled(false);
                break;

            case EASE_EASY:
                mEase1Layout.setEnabled(false);
                mEase2Layout.setEnabled(false);
                mEase3Layout.setEnabled(false);
                mEase4Layout.setClickable(false);
                break;

            default:
                mEase1Layout.setEnabled(false);
                mEase2Layout.setEnabled(false);
                mEase3Layout.setEnabled(false);
                mEase4Layout.setEnabled(false);
                break;
        }

        if (mPrefWhiteboard && mWhiteboard != null) {
            mWhiteboard.setEnabled(false);
        }

        if (typeAnswer()) {
            mAnswerField.setEnabled(false);
        }
    }


    /**
     * Select Text in the webview and automatically sends the selected text to the clipboard. From
     * http://cosmez.blogspot.com/2010/04/webview-emulateshiftheld-on-android.html
     */
    private void selectAndCopyText() {
        try {
            KeyEvent shiftPressEvent = new KeyEvent(0, 0, KeyEvent.ACTION_DOWN, KeyEvent.KEYCODE_SHIFT_LEFT, 0, 0);
            if (mCurrentSimpleInterface) {
                shiftPressEvent.dispatch(mSimpleCard);
            } else {
                shiftPressEvent.dispatch(mCard);
            }
            shiftPressEvent.isShiftPressed();
            mIsSelecting = true;
        } catch (Exception e) {
            throw new AssertionError(e);
        }
    }


    /**
     * Returns true if we should update the content of a single {@link WebView} (called quick update) instead of switch
     * between two instances.
     * <p>
     * Webview switching is needed in some versions of Android when using custom fonts because of a memory leak in
     * WebView.
     * <p>
     * It is also needed to solve a refresh issue on Nook devices.
     * 
     * @return true if we should use a single WebView
     */
    private boolean shouldUseQuickUpdate() {
        return !mPrefSafeDisplay;
    }


    protected void executeCommand(int which) {
        switch (which) {
            case GESTURE_NOTHING:
                break;
            case GESTURE_SHOW_ANSWER:
                if (!sDisplayAnswer) {
                    displayCardAnswer();
                }
                break;
            case GESTURE_ANSWER_EASE1:
                if (sDisplayAnswer) {
                    answerCard(EASE_FAILED);
                } else {
                    displayCardAnswer();
                }
                break;
            case GESTURE_ANSWER_EASE2:
                if (sDisplayAnswer) {
                    answerCard(EASE_HARD);
                } else {
                    displayCardAnswer();
                }
                break;
            case GESTURE_ANSWER_EASE3:
                if (sDisplayAnswer) {
                    answerCard(EASE_MID);
                } else {
                    displayCardAnswer();
                }
                break;
            case GESTURE_ANSWER_EASE4:
                if (sDisplayAnswer) {
                    answerCard(EASE_EASY);
                } else {
                    displayCardAnswer();
                }
                break;
            case GESTURE_ANSWER_RECOMMENDED:
                if (sDisplayAnswer) {
                    answerCard(getRecommendedEase(false));
                } else {
                    displayCardAnswer();
                }
                break;
            case GESTURE_ANSWER_BETTER_THAN_RECOMMENDED:
                if (sDisplayAnswer) {
                    answerCard(getRecommendedEase(true));
                } else {
                    displayCardAnswer();
                }
                break;
            case GESTURE_EXIT:
                closeReviewer(RESULT_DEFAULT, false);
                break;
            case GESTURE_UNDO:
                if (getCol().undoAvailable()) {
                    undo();
                }
                break;
            case GESTURE_EDIT:
                editCard();
                break;
            case GESTURE_MARK:
                DeckTask.launchDeckTask(DeckTask.TASK_TYPE_MARK_CARD, mMarkCardHandler, new DeckTask.TaskData(mSched,
                        mCurrentCard, 0));
                break;
            case GESTURE_LOOKUP:
                lookUpOrSelectText();
                break;
            case GESTURE_BURY:
                DeckTask.launchDeckTask(DeckTask.TASK_TYPE_DISMISS_NOTE, mDismissCardHandler, new DeckTask.TaskData(
                        mSched, mCurrentCard, 0));
                break;
            case GESTURE_SUSPEND:
                DeckTask.launchDeckTask(DeckTask.TASK_TYPE_DISMISS_NOTE, mDismissCardHandler, new DeckTask.TaskData(
                        mSched, mCurrentCard, 1));
                break;
            case GESTURE_DELETE:
                showDeleteNoteDialog();
                break;
            case GESTURE_PLAY_MEDIA:
                playSounds(true);
                break;
        }
    }

    // ----------------------------------------------------------------------------
    // INNER CLASSES
    // ----------------------------------------------------------------------------

    /**
     * Provides a hook for calling "alert" from javascript. Useful for debugging your javascript.
     */
    public final class AnkiDroidWebChromeClient extends WebChromeClient {
        @Override
        public boolean onJsAlert(WebView view, String url, String message, JsResult result) {
            Log.i(AnkiDroidApp.TAG, message);
            result.confirm();
            return true;
        }
    }


    protected void closeReviewer(int result, boolean saveDeck) {
        mTimeoutHandler.removeCallbacks(mShowAnswerTask);
        mTimeoutHandler.removeCallbacks(mShowQuestionTask);
        mTimerHandler.removeCallbacks(removeChosenAnswerText);
        longClickHandler.removeCallbacks(longClickTestRunnable);
        longClickHandler.removeCallbacks(startLongClickAction);

        AbstractFlashcardViewer.this.setResult(result);

        // updateBigWidget(!mCardFrame.isEnabled());

        if (saveDeck) {
            UIUtils.saveCollectionInBackground();
        }
        finishWithAnimation(ActivityTransitionAnimation.RIGHT);
    }


    protected void refreshActionBar() {
        AnkiDroidApp.getCompat().invalidateOptionsMenu(AbstractFlashcardViewer.this);
    }

    /** Fixing bug 720: <input> focus, thanks to pablomouzo on android issue 7189 */
    class MyWebView extends WebView {

        public MyWebView(Context context) {
            super(context);
        }


        @Override
        public boolean onCheckIsTextEditor() {
            if (mInputWorkaround) {
                return true;
            } else {
                return super.onCheckIsTextEditor();
            }
        }


        @Override
        protected void onScrollChanged(int horiz, int vert, int oldHoriz, int oldVert) {
            super.onScrollChanged(horiz, vert, oldHoriz, oldVert);
            if (Math.abs(horiz - oldHoriz) > Math.abs(vert - oldVert)) {
                mIsXScrolling = true;
                scrollHandler.removeCallbacks(scrollXRunnable);
                scrollHandler.postDelayed(scrollXRunnable, 300);
            } else {
                mIsYScrolling = true;
                scrollHandler.removeCallbacks(scrollYRunnable);
                scrollHandler.postDelayed(scrollYRunnable, 300);
            }
        }

        private final Handler scrollHandler = new Handler();
        private final Runnable scrollXRunnable = new Runnable() {
            @Override
            public void run() {
                mIsXScrolling = false;
            }
        };
        private final Runnable scrollYRunnable = new Runnable() {
            @Override
            public void run() {
                mIsYScrolling = false;
            }
        };

    }

    class MyGestureDetector extends SimpleOnGestureListener {

        @Override
        public boolean onFling(MotionEvent e1, MotionEvent e2, float velocityX, float velocityY) {
            if (mGesturesEnabled) {
                try {
                    if (e2.getY() - e1.getY() > AnkiDroidApp.sSwipeMinDistance
                            && Math.abs(velocityY) > AnkiDroidApp.sSwipeThresholdVelocity
                            && Math.abs(e1.getX() - e2.getX()) < AnkiDroidApp.sSwipeMaxOffPath && !mIsYScrolling) {
                        // down
                        executeCommand(mGestureSwipeDown);
                    } else if (e1.getY() - e2.getY() > AnkiDroidApp.sSwipeMinDistance
                            && Math.abs(velocityY) > AnkiDroidApp.sSwipeThresholdVelocity
                            && Math.abs(e1.getX() - e2.getX()) < AnkiDroidApp.sSwipeMaxOffPath && !mIsYScrolling) {
                        // up
                        executeCommand(mGestureSwipeUp);
                    } else if (e2.getX() - e1.getX() > AnkiDroidApp.sSwipeMinDistance
                            && Math.abs(velocityX) > AnkiDroidApp.sSwipeThresholdVelocity
                            && Math.abs(e1.getY() - e2.getY()) < AnkiDroidApp.sSwipeMaxOffPath && !mIsXScrolling
                            && !mIsSelecting) {
                        // right
                        executeCommand(mGestureSwipeRight);
                    } else if (e1.getX() - e2.getX() > AnkiDroidApp.sSwipeMinDistance
                            && Math.abs(velocityX) > AnkiDroidApp.sSwipeThresholdVelocity
                            && Math.abs(e1.getY() - e2.getY()) < AnkiDroidApp.sSwipeMaxOffPath && !mIsXScrolling
                            && !mIsSelecting) {
                        // left
                        executeCommand(mGestureSwipeLeft);
                    }
                } catch (Exception e) {
                    Log.e(AnkiDroidApp.TAG, "onFling Exception = " + e.getMessage());
                }
            }
            return false;
        }


        @Override
        public boolean onDoubleTap(MotionEvent e) {
            if (mGesturesEnabled) {
                executeCommand(mGestureDoubleTap);
            }
            return true;
        }


        @Override
        public boolean onSingleTapUp(MotionEvent e) {
            if (mTouchStarted) {
                longClickHandler.removeCallbacks(longClickTestRunnable);
                mTouchStarted = false;
            }
            return false;
        }


        @Override
        public boolean onSingleTapConfirmed(MotionEvent e) {
            if (mGesturesEnabled && !mIsSelecting) {
                int height = mTouchLayer.getHeight();
                int width = mTouchLayer.getWidth();
                float posX = e.getX();
                float posY = e.getY();
                if (posX > posY / height * width) {
                    if (posY > height * (1 - posX / width)) {
                        executeCommand(mGestureTapRight);
                    } else {
                        executeCommand(mGestureTapTop);
                    }
                } else {
                    if (posY > height * (1 - posX / width)) {
                        executeCommand(mGestureTapBottom);
                    } else {
                        executeCommand(mGestureTapLeft);
                    }
                }
            }
            mIsSelecting = false;
            showLookupButtonIfNeeded();
            return false;
        }
    }


    @Override
    public boolean onTouchEvent(MotionEvent event) {
        return gestureDetector.onTouchEvent(event);
    }

    class ScrollTextView extends TextView {

        public ScrollTextView(Context context) {
            super(context);
        }


        @Override
        protected void onScrollChanged(int horiz, int vert, int oldHoriz, int oldVert) {
            super.onScrollChanged(horiz, vert, oldHoriz, oldVert);
            if (Math.abs(horiz - oldHoriz) > Math.abs(vert - oldVert)) {
                mIsXScrolling = true;
                scrollHandler.removeCallbacks(scrollXRunnable);
                scrollHandler.postDelayed(scrollXRunnable, 300);
            } else {
                mIsYScrolling = true;
                scrollHandler.removeCallbacks(scrollYRunnable);
                scrollHandler.postDelayed(scrollYRunnable, 300);
            }
        }

        private final Handler scrollHandler = new Handler();
        private final Runnable scrollXRunnable = new Runnable() {
            @Override
            public void run() {
                mIsXScrolling = false;
            }
        };
        private final Runnable scrollYRunnable = new Runnable() {
            @Override
            public void run() {
                mIsYScrolling = false;
            }
        };

    }

    private TagHandler mSimpleInterfaceTagHandler = new TagHandler() {

        @Override
        public void handleTag(boolean opening, String tag, Editable output, XMLReader xmlReader) {
            // if (tag.equalsIgnoreCase("div")) {
            // output.append("\n");
            // } else
            if (tag.equalsIgnoreCase("strike") || tag.equals("s")) {
                int len = output.length();
                if (opening) {
                    output.setSpan(new StrikethroughSpan(), len, len, Spanned.SPAN_MARK_MARK);
                } else {
                    Object obj = getLast(output, StrikethroughSpan.class);
                    int where = output.getSpanStart(obj);

                    output.removeSpan(obj);

                    if (where != len) {
                        output.setSpan(new StrikethroughSpan(), where, len, Spanned.SPAN_EXCLUSIVE_EXCLUSIVE);
                    }
                }
            }
        }


        private Object getLast(Editable text, Class kind) {
            Object[] objs = text.getSpans(0, text.length(), kind);

            if (objs.length == 0) {
                return null;
            } else {
                for (int i = objs.length; i > 0; i--) {
                    if (text.getSpanFlags(objs[i - 1]) == Spanned.SPAN_MARK_MARK) {
                        return objs[i - 1];
                    }
                }
                return null;
            }
        }
    };

    private Html.ImageGetter mSimpleInterfaceImagegetter = new Html.ImageGetter() {

        @Override
        public Drawable getDrawable(String source) {
            String path = AnkiDroidApp.getCurrentAnkiDroidDirectory() + "/collection.media/" + source;
            if ((new File(path)).exists()) {
                Drawable d = Drawable.createFromPath(path);
                d.setBounds(0, 0, d.getIntrinsicWidth(), d.getIntrinsicHeight());
                return d;
            } else {
                return null;
            }
        }
    };


    private Spanned convertToSimple(String text) {
        return Html.fromHtml(text, mSimpleInterfaceImagegetter, mSimpleInterfaceTagHandler);
    }


    /**
     * Removes first occurrence in answerContent of any audio that is present due to use of
     * {{FrontSide}} on the answer. 
     * @param answerContent     The content from which to remove front side audio.
     * @return                  The content stripped of audio due to {{FrontSide}} inclusion.
     */
    private String removeFrontSideAudio(String answerContent) {
        String answerFormat = getAnswerFormat();
        if (answerFormat.contains("{{FrontSide}}")) { // possible audio removal necessary
            String frontSideFormat = mCurrentCard._getQA(false).get("q");
            Matcher audioReferences = Sound.sSoundPattern.matcher(frontSideFormat);
            while (audioReferences.find()) {
                answerContent = answerContent.replace(audioReferences.group(), "");
            }
        }
        return answerContent;
    }

    /**
<<<<<<< HEAD
     * Public method to start new video player activity
     */
    public void playVideo(String path) {
        Intent videoPlayer = new Intent(this, VideoPlayer.class);
        videoPlayer.putExtra("path", path);
        startActivityWithoutAnimation(videoPlayer);
=======
     * Callback for when TTS has been initialized.
     */
    public void ttsInitialized() {
        mTtsInitialized = true;
        if (mReplayOnTtsInit) {
            playSounds(true);
        }
>>>>>>> bb752a73
    }
}<|MERGE_RESOLUTION|>--- conflicted
+++ resolved
@@ -3015,21 +3015,19 @@
     }
 
     /**
-<<<<<<< HEAD
      * Public method to start new video player activity
      */
     public void playVideo(String path) {
         Intent videoPlayer = new Intent(this, VideoPlayer.class);
         videoPlayer.putExtra("path", path);
         startActivityWithoutAnimation(videoPlayer);
-=======
-     * Callback for when TTS has been initialized.
-     */
+    }
+
+    /** Callback for when TTS has been initialized. */
     public void ttsInitialized() {
         mTtsInitialized = true;
         if (mReplayOnTtsInit) {
             playSounds(true);
         }
->>>>>>> bb752a73
     }
 }