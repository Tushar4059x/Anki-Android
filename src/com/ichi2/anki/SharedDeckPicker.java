--- conflicted
+++ resolved
@@ -425,18 +425,6 @@
     	if (mDownloadSuccessful) {
     		Intent intent = SharedDeckPicker.this.getIntent();
     		setResult(RESULT_OK, intent);
-<<<<<<< HEAD
-=======
-            finish();
-            if (Integer.valueOf(android.os.Build.VERSION.SDK) > 4) {
-                MyAnimation.slide(this, MyAnimation.RIGHT);
-            }
-    	} else {
-            finish();
-            if (Integer.valueOf(android.os.Build.VERSION.SDK) > 4) {
-                MyAnimation.slide(this, MyAnimation.LEFT);
-            }
->>>>>>> 561aedcb
     	}
         finish();
         if (Integer.valueOf(android.os.Build.VERSION.SDK) > 4) {
