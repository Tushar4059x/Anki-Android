--- conflicted
+++ resolved
@@ -222,16 +222,6 @@
             // Currently in a layout without a container, so no reason to create our view.
             return null;
         }
-<<<<<<< HEAD
-
-        return createView(inflater, savedInstanceState);
-    }
-
-
-    protected View createView(LayoutInflater inflater, Bundle savedInstanceState) {
-        Log.i(AnkiDroidApp.TAG, "StudyOptions - createView()");
-=======
->>>>>>> b8be47f9
         restorePreferences();
         mStudyOptionsView = inflater.inflate(R.layout.studyoptions_fragment, container, false);
         mFragmented = getActivity().getClass() != StudyOptionsActivity.class;
