--- conflicted
+++ resolved
@@ -5,8 +5,6 @@
 import java.io.IOException;
 import java.io.InputStream;
 import java.io.OutputStream;
-import java.util.concurrent.locks.ReentrantLock;
-
 import android.app.Activity;
 import android.app.ProgressDialog;
 import android.content.BroadcastReceiver;
@@ -45,17 +43,12 @@
  * @author Andrew Dubya, Nicolas Raoul, Edu Zamora
  * 
  */
-<<<<<<< HEAD
-public class Ankidroid extends Activity {
-	
-=======
 public class Ankidroid extends Activity implements Runnable
 {
 
 	/**
 	 * Default database
 	 */
->>>>>>> 29326b82
 	public static final String OPT_DB = "com.ichi2.anki.deckFilename";
 
 	/**
@@ -93,15 +86,9 @@
 
 	public static final int PREFERENCES_UPDATE = 1;
 
-<<<<<<< HEAD
-	public static Ankidroid ACTIVE_INSTANCE;
-	public static ReentrantLock ACTIVE_INSTANCE_LOCK = new ReentrantLock();
-	
-=======
 	/**
 	 * Variables to hold the state
 	 */
->>>>>>> 29326b82
 	private ProgressDialog dialog;
 		
     private BroadcastReceiver mUnmountReceiver = null;
@@ -171,13 +158,7 @@
 			// Space this card because it has been successfully remembered.
 			if (spacedRepetition)
 				currentCard.space();
-<<<<<<< HEAD
-			
-			Thread thread = new CardLoaderThread(false, null, spacedRepetition);
-			thread.start();
-=======
 			nextCard();
->>>>>>> 29326b82
 		}
 	};
 
@@ -194,13 +175,7 @@
 			// Reset this card because it has not been successfully remembered.
 			if (spacedRepetition)
 				currentCard.reset();
-<<<<<<< HEAD
-
-			Thread thread = new CardLoaderThread(false, null, spacedRepetition);
-			thread.start();
-=======
 			nextCard();
->>>>>>> 29326b82
 		}
 	};
 
@@ -209,27 +184,10 @@
 	public void onCreate(Bundle savedInstanceState) throws SQLException
 	{		
 		super.onCreate(savedInstanceState);
-<<<<<<< HEAD
-
-		ACTIVE_INSTANCE = this;
-		if (ACTIVE_INSTANCE_LOCK.isHeldByCurrentThread())
-			ACTIVE_INSTANCE_LOCK.unlock();
-		
-		Bundle extras = getIntent().getExtras();
-		
-		initResourceValues();
-		
-		Log.i("ankidroidstart", "savedInstanceState: " + savedInstanceState);
-		SharedPreferences preferences = PreferenceManager.getDefaultSharedPreferences(getBaseContext());
-		corporalPunishments = preferences.getBoolean("corporalPunishments", false);
-		timerAndWhiteboard = preferences.getBoolean("timerAndWhiteboard", true);
-		spacedRepetition = preferences.getBoolean("spacedRepetition", true);
-		deckPath = preferences.getString("deckPath", "/sdcard/.ankidroid");
-=======
+
 		Log.i(TAG, "onCreate - savedInstanceState: " + savedInstanceState);
 		
 		//checkUpdates();
->>>>>>> 29326b82
 		
 		registerExternalStorageListener();
 		initResourceValues();
@@ -254,72 +212,6 @@
 			deckFilename = preferences.getString("deckFilename", null);
 			Log.i(TAG, "onCreate - deckFilename from preferences: " + deckFilename);
 		}
-<<<<<<< HEAD
-		
-		currentCard = (AnkiDb.Card) getLastNonConfigurationInstance();
-		if (currentCard == null) {
-			if (deckFilename == null || !new File(deckFilename).exists()) {
-				// No previously selected deck.
-				
-				boolean generateSampleDeck = preferences.getBoolean("generateSampleDeck", true);
-				if (generateSampleDeck) {
-					// Load sample deck.
-					// This sample deck is for people who downloaded the app but don't know Anki.
-					// These people will understand how it works and will get to love it!
-					// TODO Where should we put this sample deck?
-					String SAMPLE_DECK_FILENAME = "/sdcard/country-capitals.anki";
-					if ( ! new File(/*deckFilename triggers NPE bug in java.io.File.java */"/sdcard", "country-capitals.anki").exists()) {
-						try {
-							// Copy the sample deck from the assets to the SD card.
-							InputStream stream = getResources().getAssets().open("country-capitals.anki");
-							boolean written = writeToFile(stream, SAMPLE_DECK_FILENAME);
-							if ( ! written) {
-								openDeckPicker();
-								return;
-							}
-						} catch (IOException e) {
-							e.printStackTrace();
-						}
-					}
-					// Initialize the current view to the portrait layout.
-					initLayout(R.layout.flashcard_portrait);
-					// Load sample deck.
-					deckFilename = SAMPLE_DECK_FILENAME;
-					displayProgressDialogAndLoadDeck();
-				}
-				else {
-					// Show the deck picker.
-					openDeckPicker();
-				}
-			}
-			else {
-				// Initialize the current view to the portrait layout.
-				initLayout(R.layout.flashcard_portrait);
-				// Load deck.
-				displayProgressDialogAndLoadDeck();
-			}
-		}
-		else {
-			initLayout(R.layout.flashcard_portrait);
-			showControls(true);
-			displayCardQuestion();
-		}
-		// Don't open database in onResume(). Is already opening elsewhere.
-		deckSelected = true;
-	}
-
-    @Override
-    public void onDestroy() {
-    	super.onDestroy();
-    	ACTIVE_INSTANCE = null;
-    }
-    
-	@Override
-	public Object onRetainNonConfigurationInstance() {
-		ACTIVE_INSTANCE_LOCK.lock();
-		return currentCard;
-	}
-=======
 
 		if (deckFilename == null || !new File(deckFilename).exists())
 		{
@@ -372,8 +264,6 @@
 		}
 	}
 
->>>>>>> 29326b82
-
 	// Retrieve resource values.
 	public void initResourceValues()
 	{
@@ -654,36 +544,6 @@
 			deckFilename = intent.getExtras().getString(OPT_DB);
 			savePreferences();
 
-<<<<<<< HEAD
-	private void displayProgressDialogAndLoadDeck() {
-		Log.i("anki", "Loading deck " + deckFilename);
-		showControls(false);
-		showProgressDialog();
-
-		Thread thread = new CardLoaderThread(true, deckFilename, spacedRepetition);
-		thread.start();
-	}
-
-	private static void showProgressDialog() {
-		ACTIVE_INSTANCE_LOCK.lock();
-		if (ACTIVE_INSTANCE != null)
-			ACTIVE_INSTANCE.dialog = ProgressDialog.show(ACTIVE_INSTANCE, "", "Loading deck. Please wait...", true);
-		ACTIVE_INSTANCE_LOCK.unlock();
-	}
-	
-	private static void dismissProgressDialog() {
-		ACTIVE_INSTANCE_LOCK.lock();
-		if (ACTIVE_INSTANCE != null)
-			if (ACTIVE_INSTANCE.dialog != null) {
-				ACTIVE_INSTANCE.dialog.dismiss();
-				ACTIVE_INSTANCE.dialog = null;
-			}
-		ACTIVE_INSTANCE_LOCK.unlock();
-	}
-	
-	private void showControls(boolean show) {
-		if (show) {
-=======
         	Log.i(TAG, "onActivityResult - deckSelected = " + deckSelected);
 			displayProgressDialogAndLoadDeck();
 		} else if (requestCode == PREFERENCES_UPDATE)
@@ -723,7 +583,6 @@
 	{
 		if (show)
 		{
->>>>>>> 29326b82
 			mCard.setVisibility(View.VISIBLE);
 			mSelectRemembered.setVisibility(View.VISIBLE);
 			mSelectNotRemembered.setVisibility(View.VISIBLE);
@@ -768,12 +627,6 @@
 	{
 		mWhiteboard.setVisibility((enabled) ? View.VISIBLE : View.GONE);
 	}
-<<<<<<< HEAD
-	
-	// Set up the display for the current card.
-	public void displayCardQuestion() {
-		if (currentCard == null) {
-=======
 
 	// Get the next card.
 	public void nextCard()
@@ -804,7 +657,6 @@
 
 		if (currentCard == null)
 		{
->>>>>>> 29326b82
 			// error :(
 			updateCard("Unable to find a card!");
 		} else
@@ -923,61 +775,6 @@
             registerReceiver(mUnmountReceiver, iFilter);
         }
     }
-<<<<<<< HEAD
-	
-	private static Handler handler = new Handler() {
-		public void handleMessage(Message msg) {
-			
-			ACTIVE_INSTANCE_LOCK.lock();
-			if (ACTIVE_INSTANCE != null) {
-				ACTIVE_INSTANCE.showControls(true);
-				ACTIVE_INSTANCE.displayCardQuestion();
-			}
-			ACTIVE_INSTANCE_LOCK.unlock();
-			dismissProgressDialog();
-		}
-	};
-	
-	private class CardLoaderThread extends Thread {
-		private String mDeckPath;
-		private boolean mOpenNewDeck;
-		private boolean mSpacedRepetition;
-		
-		/**
-		 * Creates a new thread to get the next card from a deck.
-		 * 
-		 * @param openNewDeck Sets whether or not the thread will open a new deck in AnkiDb to get the card from.
-		 * @param deckPath The absolute path to the new deck to open. This is ignored if openNewDeck is set to false.
-		 * @param spacedRepetition Sets whether or not spaced repetition should be used to get the next card.
-		 */
-		public CardLoaderThread(boolean openNewDeck, String deckPath, boolean spacedRepetition) {
-			mOpenNewDeck = openNewDeck;
-			mDeckPath = deckPath;
-			mSpacedRepetition = spacedRepetition;
-		}
-		
-		@Override
-		public void run() {
-			AnkiDb.Card card = getNextCard();
-			
-			Ankidroid.ACTIVE_INSTANCE_LOCK.lock();
-			Ankidroid.ACTIVE_INSTANCE.currentCard = card;
-			Ankidroid.ACTIVE_INSTANCE_LOCK.unlock();
-			
-			Ankidroid.handler.sendEmptyMessage(0);
-		}
-		
-		private AnkiDb.Card getNextCard() {
-			if (mOpenNewDeck)
-				AnkiDb.openDatabase(mDeckPath);
-			
-			if (mSpacedRepetition)
-				return AnkiDb.Card.smallestIntervalCard();
-			else
-				return AnkiDb.Card.randomCard();
-		}
-	}
-=======
     
     private void closeExternalStorageFiles()
     {
@@ -1064,5 +861,4 @@
 	{
 		showDialog(DIALOG_UPDATE);
 	}*/
->>>>>>> 29326b82
 }