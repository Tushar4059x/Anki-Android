--- conflicted
+++ resolved
@@ -52,29 +52,6 @@
 
 public class SyncClient {
 
-<<<<<<< HEAD
-=======
-    private static final String TAG = "AnkiDroid";
-
-    // Used to format doubles with English's decimal separator system
-    private static final Locale ENGLISH_LOCALE = new Locale("en_US");
-
-    /**
-     * Connection settings
-     */
-
-    private static final String SYNC_URL = "http://ankiweb.net/sync/";
-    private static final String SYNC_HOST = "ankiweb.net"; // 78.46.104.28
-    private static final String SYNC_PORT = "80";
-
-    // Test
-    /*
-     * private static final String SYNC_URL = "http://192.168.2.103:8001/sync/"; private static final String SYNC_HOST =
-     * "192.168.2.103"; private static final String SYNC_PORT = "8001";
-     */
-    private static final int CHUNK_SIZE = 32768;
-
->>>>>>> 7f3da1cf
     private enum Keys {
         models, facts, cards, media
     };
@@ -361,13 +338,8 @@
             for (int i = 0; i < len; i++) {
                 cardIds[i] = cards.getJSONArray(i).getLong(0);
             }
-            deck.updateCardTags(cardIds);
+            mDeck.updateCardTags(cardIds);
             rebuildPriorities(cardIds);
-<<<<<<< HEAD
-            // Rebuild due counts
-            mDeck.rebuildCounts(false);
-=======
->>>>>>> 7f3da1cf
         } catch (JSONException e) {
             Log.i(AnkiDroidApp.TAG, "JSONException = " + e.getMessage());
         }
@@ -376,7 +348,7 @@
 
     private long missingFacts() {
         try {
-            return deck.getDB().queryScalar("SELECT count() FROM cards WHERE factId NOT IN (SELECT id FROM facts)");
+            return mDeck.getDB().queryScalar("SELECT count() FROM cards WHERE factId NOT IN (SELECT id FROM facts)");
         } catch (Exception e) {
             return 0;
         }
@@ -392,25 +364,15 @@
 
 
     private void rebuildPriorities(long[] cardIds) {
-<<<<<<< HEAD
-        try {
-            // TODO: Implement updateAllPriorities
-            // deck.updateAllPriorities(true, false);
-            mDeck.updatePriorities(cardIds, null, false);
-        } catch (SQLException e) {
-            Log.e(AnkiDroidApp.TAG, "SQLException e = " + e.getMessage());
-        }
-=======
         rebuildPriorities(cardIds, null);
     }
     private void rebuildPriorities(long[] cardIds, String[] suspend) {
         //try {
-            deck.updateAllPriorities(true, false);
-            deck.updatePriorities(cardIds, suspend, false);
+            mDeck.updateAllPriorities(true, false);
+            mDeck.updatePriorities(cardIds, suspend, false);
         //} catch (SQLException e) {
         //    Log.e(TAG, "SQLException e = " + e.getMessage());
         //}
->>>>>>> 7f3da1cf
     }
 
 
@@ -822,16 +784,9 @@
 
     private void mergeFieldModels(String modelId, JSONArray fieldModels) {
         ArrayList<String> ids = new ArrayList<String>();
-<<<<<<< HEAD
-        AnkiDb ankiDB = AnkiDatabaseManager.getDatabase(mDeck.getDeckPath());
-
-        String sql = "INSERT OR REPLACE INTO fieldModels VALUES(?,?,?,?,?,?,?,?,?,?,?,?,?,?)";
-        SQLiteStatement statement = ankiDB.getDatabase().compileStatement(sql);
-=======
         
         String sql = "INSERT OR REPLACE INTO fieldModels VALUES(?,?,?,?,?,?,?,?,?,?,?,?,?,?)";
-        SQLiteStatement statement = deck.getDB().database.compileStatement(sql);
->>>>>>> 7f3da1cf
+        SQLiteStatement statement = mDeck.getDB().getDatabase().compileStatement(sql);
         int len = fieldModels.length();
         for (int i = 0; i < len; i++) {
             try {
@@ -893,20 +848,13 @@
         statement.close();
 
         // Delete field models that were not returned by the server
-        ArrayList<String> fieldModelsIds = deck.getDB().queryColumn(String.class,
+        ArrayList<String> fieldModelsIds = mDeck.getDB().queryColumn(String.class,
                 "SELECT id FROM fieldModels WHERE modelId = " + modelId, 0);
-<<<<<<< HEAD
-
-        for (String fieldModelId : fieldModelsIds) {
-            if (!ids.contains(fieldModelId)) {
-                mDeck.deleteFieldModel(modelId, fieldModelId);
-=======
         if (fieldModelsIds != null) {
             for (String fieldModelId : fieldModelsIds) {
                 if (!ids.contains(fieldModelId)) {
-                    deck.deleteFieldModel(modelId, fieldModelId);
-                }
->>>>>>> 7f3da1cf
+                    mDeck.deleteFieldModel(modelId, fieldModelId);
+                }
             }
         }
     }
@@ -914,8 +862,6 @@
 
     private void mergeCardModels(String modelId, JSONArray cardModels) {
         ArrayList<String> ids = new ArrayList<String>();
-<<<<<<< HEAD
-        AnkiDb ankiDB = AnkiDatabaseManager.getDatabase(mDeck.getDeckPath());
 
         String sql = "INSERT OR REPLACE INTO cardModels (id, ordinal, modelId, name, description, active, qformat, "
                 + "aformat, lformat, qedformat, aedformat, questionInAnswer, questionFontFamily, questionFontSize, "
@@ -923,16 +869,7 @@
                 + "lastFontFamily, lastFontSize, lastFontColour, editQuestionFontFamily, editQuestionFontSize, "
                 + "editAnswerFontFamily, editAnswerFontSize, allowEmptyAnswer, typeAnswer) "
                 + "VALUES(?,?,?,?,?,?,?,?,?,?,?,?,?,?,?,?,?,?,?,?,?,?,?,?,?,?,?,?,?)";
-        SQLiteStatement statement = ankiDB.getDatabase().compileStatement(sql);
-=======
-        
-        String sql = "INSERT OR REPLACE INTO cardModels (id, ordinal, modelId, name, description, active, qformat, aformat, lformat, "
-                + "qedformat, aedformat, questionInAnswer, questionFontFamily, questionFontSize, questionFontColour, questionAlign, "
-                + "answerFontFamily, answerFontSize, answerFontColour, answerAlign, lastFontFamily, lastFontSize, lastFontColour, "
-                + "editQuestionFontFamily, editQuestionFontSize, editAnswerFontFamily, editAnswerFontSize, allowEmptyAnswer, typeAnswer) "
-                + "VALUES(?,?,?,?,?,?,?,?,?,?,?,?,?,?,?,?,?,?,?,?,?,?,?,?,?,?,?,?,?)";
-        SQLiteStatement statement = deck.getDB().database.compileStatement(sql);
->>>>>>> 7f3da1cf
+        SQLiteStatement statement = mDeck.getDB().getDatabase().compileStatement(sql);
         int len = cardModels.length();
         for (int i = 0; i < len; i++) {
             try {
@@ -1039,20 +976,13 @@
         statement.close();
 
         // Delete card models that were not returned by the server
-        ArrayList<String> cardModelsIds = deck.getDB().queryColumn(String.class, "SELECT id FROM cardModels WHERE modelId = "
+        ArrayList<String> cardModelsIds = mDeck.getDB().queryColumn(String.class, "SELECT id FROM cardModels WHERE modelId = "
                 + modelId, 0);
-<<<<<<< HEAD
-
-        for (String cardModelId : cardModelsIds) {
-            if (!ids.contains(cardModelId)) {
-                mDeck.deleteCardModel(modelId, cardModelId);
-=======
         if (cardModelsIds != null) {
             for (String cardModelId : cardModelsIds) {
                 if (!ids.contains(cardModelId)) {
-                    deck.deleteCardModel(modelId, cardModelId);
-                }
->>>>>>> 7f3da1cf
+                    mDeck.deleteCardModel(modelId, cardModelId);
+                }
             }
         }
     }
@@ -1164,13 +1094,6 @@
                 }
                 String factIdsString = Utils.ids2str(factIds);
 
-<<<<<<< HEAD
-                // Recalculate fact count
-                mDeck.setFactCount((int) (mDeck.getFactCount() + (lenFacts
-                        - ankiDB.queryScalar("SELECT COUNT(*) FROM facts WHERE id IN " + factIdsString))));
-
-=======
->>>>>>> 7f3da1cf
                 // Update facts
                 String sqlFact = "INSERT OR REPLACE INTO facts (id, modelId, created, modified, tags, spaceUntil, lastCardId)"
                                 + " VALUES(?,?,?,?,?,?,?)";
@@ -1329,12 +1252,12 @@
                 card.put(cursor.getDouble(15));
                 // spaceUntil
                 card.put(cursor.getDouble(33));
+                // relativeDelay
+                card.put(cursor.getInt(34));
                 // type
                 card.put(cursor.getInt(36));
                 // combinedDue
                 card.put(cursor.getInt(37));
-                // relativeDelay
-                card.put(cursor.getInt(34));
 
                 cards.put(card);
             } catch (JSONException e) {
@@ -1350,12 +1273,7 @@
     private void updateCards(JSONArray cards) {
         int len = cards.length();
         if (len > 0) {
-<<<<<<< HEAD
             AnkiDb ankiDB = AnkiDatabaseManager.getDatabase(mDeck.getDeckPath());
-=======
-            
-            AnkiDb ankiDB = AnkiDatabaseManager.getDatabase(deck.deckPath);
->>>>>>> 7f3da1cf
             ArrayList<String> ids = new ArrayList<String>();
             for (int i = 0; i < len; i++) {
                 try {
@@ -1366,24 +1284,13 @@
             }
             String idsString = Utils.ids2str(ids);
 
-<<<<<<< HEAD
-            mDeck.setCardCount((int) (mDeck.getCardCount() + (len - ankiDB.queryScalar(
-                    "SELECT COUNT(*) FROM cards WHERE id IN " + idsString))));
-
             String sql = "INSERT OR REPLACE INTO cards (id, factId, cardModelId, created, modified, tags, ordinal, "
                     + "priority, interval, lastInterval, due, lastDue, factor, firstAnswered, reps, successive, "
                     + "averageTime, reviewTime, youngEase0, youngEase1, youngEase2, youngEase3, youngEase4, "
                     + "matureEase0, matureEase1, matureEase2, matureEase3, matureEase4, yesCount, noCount, question, "
                     + "answer, lastFactor, spaceUntil, type, combinedDue, relativeDelay, isDue) "
-                    + "VALUES(?,?,?,?,?,?,?,?,?,?,?,?,?,?,?,?,?,?,?,?,?,?,?,?,?,?,?,?,?,?,?,?,?,?,?,?, 0, 0)";
+                    + "VALUES(?,?,?,?,?,?,?,?,?,?,?,?,?,?,?,?,?,?,?,?,?,?,?,?,?,?,?,?,?,?,?,?,?,?,?,?,?, 0)";
             SQLiteStatement statement = ankiDB.getDatabase().compileStatement(sql);
-=======
-            String sql = "INSERT OR REPLACE INTO cards (id, factId, cardModelId, created, modified, tags, ordinal, priority, interval, lastInterval, due, lastDue, "
-                    + "factor, firstAnswered, reps, successive, averageTime, reviewTime, youngEase0, youngEase1, youngEase2, youngEase3, youngEase4, "
-                    + "matureEase0, matureEase1, matureEase2, matureEase3, matureEase4, yesCount, noCount, question, answer, lastFactor, spaceUntil, "
-                    + "type, combinedDue, relativeDelay, isDue) VALUES(?,?,?,?,?,?,?,?,?,?,?,?,?,?,?,?,?,?,?,?,?,?,?,?,?,?,?,?,?,?,?,?,?,?,?,?,?, 0)";
-            SQLiteStatement statement = ankiDB.database.compileStatement(sql);
->>>>>>> 7f3da1cf
             for (int i = 0; i < len; i++) {
                 try {
                     JSONArray card = cards.getJSONArray(i);
@@ -1528,29 +1435,20 @@
 
 
     private void deleteMedia(JSONArray ids) {
-<<<<<<< HEAD
         Log.i(AnkiDroidApp.TAG, "deleteMedia");
-        AnkiDb ankiDB = AnkiDatabaseManager.getDatabase(mDeck.getDeckPath());
-=======
-        Log.i(TAG, "deleteMedia");
->>>>>>> 7f3da1cf
 
         String idsString = Utils.ids2str(ids);
 
         // Get filenames
         // FIXME: How come files is never used?
-        ArrayList<String> files = deck.getDB().queryColumn(String.class, "SELECT filename FROM media WHERE id IN "
+        ArrayList<String> files = mDeck.getDB().queryColumn(String.class, "SELECT filename FROM media WHERE id IN "
                 + idsString, 0);
 
         // Note the media to delete (Insert the media to delete into mediaDeleted)
         double now = Utils.now();
         String sqlInsert = "INSERT INTO mediaDeleted SELECT id, " + String.format(Utils.ENGLISH_LOCALE, "%f", now)
                 + " FROM media WHERE media.id = ?";
-<<<<<<< HEAD
-        SQLiteStatement statement = ankiDB.getDatabase().compileStatement(sqlInsert);
-=======
-        SQLiteStatement statement = deck.getDB().database.compileStatement(sqlInsert);
->>>>>>> 7f3da1cf
+        SQLiteStatement statement = mDeck.getDB().getDatabase().compileStatement(sqlInsert);
         int len = ids.length();
         for (int i = 0; i < len; i++) {
             try {
@@ -1564,13 +1462,8 @@
         statement.close();
 
         // Delete media
-<<<<<<< HEAD
         Log.i(AnkiDroidApp.TAG, "Deleting media in = " + idsString);
-        ankiDB.getDatabase().execSQL("DELETE FROM media WHERE id IN " + idsString);
-=======
-        Log.i(TAG, "Deleting media in = " + idsString);
-        deck.getDB().database.execSQL("DELETE FROM media WHERE id IN " + idsString);
->>>>>>> 7f3da1cf
+        mDeck.getDB().getDatabase().execSQL("DELETE FROM media WHERE id IN " + idsString);
     }
 
 
@@ -1678,64 +1571,7 @@
             statement.close();
 
             // Update deck
-<<<<<<< HEAD
             mDeck.updateFromJson(deckPayload);
-=======
-            deck.averageFactor = deckPayload.getDouble("averageFactor");
-            deck.cardCount = deckPayload.getInt("cardCount");
-            deck.collapseTime = deckPayload.getDouble("collapseTime");
-            deck.created = deckPayload.getDouble("created");
-            // css
-            deck.currentModelId = deckPayload.getLong("currentModelId");
-            deck.delay0 = deckPayload.getLong("delay0");
-            deck.delay1 = deckPayload.getLong("delay1");
-            deck.delay2 = deckPayload.getDouble("delay2");
-            deck.description = deckPayload.getString("description");
-            deck.easyIntervalMax = deckPayload.getDouble("easyIntervalMax");
-            deck.easyIntervalMin = deckPayload.getDouble("easyIntervalMin");
-            deck.factCount = deckPayload.getInt("factCount");
-            deck.failedCardMax = deckPayload.getInt("failedCardMax");
-            deck.failedNowCount = deckPayload.getInt("failedNowCount");
-            deck.failedSoonCount = deckPayload.getInt("failedSoonCount");
-            // forceMediaDir
-            deck.hardIntervalMax = deckPayload.getDouble("hardIntervalMax");
-            deck.hardIntervalMin = deckPayload.getDouble("hardIntervalMin");
-            deck.highPriority = deckPayload.getString("highPriority");
-            deck.id = deckPayload.getLong("id");
-            // key
-            deck.lastLoaded = deckPayload.getDouble("lastLoaded");
-            // lastSessionStart
-            deck.lastSync = deckPayload.getDouble("modified");
-            // lastTags
-            deck.lowPriority = deckPayload.getString("lowPriority");
-            deck.medPriority = deckPayload.getString("medPriority");
-            deck.midIntervalMax = deckPayload.getDouble("midIntervalMax");
-            deck.midIntervalMin = deckPayload.getDouble("midIntervalMin");
-            deck.modified = deckPayload.getDouble("modified");
-            // needLock
-            deck.newCardModulus = deckPayload.getInt("newCardModulus");
-            // newCardOrder
-            // newCardSpacings
-            // newCardsPerDay
-            deck.newCount = deckPayload.getInt("newCount");
-            deck.newCountToday = deckPayload.getInt("newCountToday");
-            deck.newEarly = deckPayload.getBoolean("newEarly");
-            // revCardOrder
-            deck.revCount = deckPayload.getInt("revCount");
-            deck.reviewEarly = deckPayload.getBoolean("reviewEarly");
-            // sessionRepLimit
-            // sessionStartReps
-            // sessionStartTime
-            // sessionTimeLimit
-            deck.suspended = deckPayload.getString("suspended");
-            // tmpMediaDir
-            deck.undoEnabled = deckPayload.getBoolean("undoEnabled");
-            deck.utcOffset = deckPayload.getDouble("utcOffset");
-
-            deck.commitToDB();
-
-            deck.updateDynamicIndices();
->>>>>>> 7f3da1cf
         } catch (JSONException e) {
             Log.i(AnkiDroidApp.TAG, "JSONException = " + e.getMessage());
         }
@@ -1749,15 +1585,9 @@
         JSONObject bundledStats = new JSONObject();
 
         // Get daily stats since the last day the deck was synchronized
-<<<<<<< HEAD
         Date lastDay = new Date(java.lang.Math.max(0, (long) (mDeck.getLastSync() - 60 * 60 * 24) * 1000));
         Log.i(AnkiDroidApp.TAG, "lastDay = " + lastDay.toString());
-        ArrayList<Long> ids = AnkiDatabaseManager.getDatabase(mDeck.getDeckPath()).queryColumn(Long.class,
-=======
-        Date lastDay = new Date(java.lang.Math.max(0, (long) (deck.lastSync - 60 * 60 * 24) * 1000));
-        Log.i(TAG, "lastDay = " + lastDay.toString());
-        ArrayList<Long> ids = deck.getDB().queryColumn(Long.class,
->>>>>>> 7f3da1cf
+        ArrayList<Long> ids = mDeck.getDB().queryColumn(Long.class,
                 "SELECT id FROM stats WHERE type = 1 and day >= \"" + lastDay.toString() + "\"", 0);
 
         try {
@@ -1766,21 +1596,13 @@
             bundledStats.put("global", Stats.globalStats(mDeck).bundleJson());
             // Put daily stats
             JSONArray dailyStats = new JSONArray();
-<<<<<<< HEAD
-            for (Long id : ids) {
-                // Update stat with the values of the stat with id ids.get(i)
-                stat.fromDB(id);
-                // Bundle this stat and add it to dailyStats
-                dailyStats.put(stat.bundleJson());
-=======
             if (ids != null) {
                 for (Long id : ids) {
                     // Update stat with the values of the stat with id ids.get(i)
                     stat.fromDB(id);
                     // Bundle this stat and add it to dailyStats
-                    dailyStats.put(bundleStat(stat));
-                }
->>>>>>> 7f3da1cf
+                    dailyStats.put(stat.bundleJson());
+                }
             }
             bundledStats.put("daily", dailyStats);
         } catch (SQLException e) {
