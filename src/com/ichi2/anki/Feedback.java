/***************************************************************************************
 * This program is free software; you can redistribute it and/or modify it under        *
 * the terms of the GNU General Public License as published by the Free Software        *
 * Foundation; either version 3 of the License, or (at your option) any later           *
 * version.                                                                             *
 *                                                                                      *
 * This program is distributed in the hope that it will be useful, but WITHOUT ANY      *
 * WARRANTY; without even the implied warranty of MERCHANTABILITY or FITNESS FOR A      *
 * PARTICULAR PURPOSE. See the GNU General Public License for more details.             *
 *                                                                                      *
 * You should have received a copy of the GNU General Public License along with         *
 * this program.  If not, see <http://www.gnu.org/licenses/>.                           *
 ****************************************************************************************/

package com.ichi2.anki;

import android.app.Activity;
import android.app.Application;
import android.content.Context;
import android.content.DialogInterface;
import android.content.SharedPreferences;
import android.content.res.Resources;
import android.os.Bundle;
import android.util.Log;
import android.view.KeyEvent;
import android.view.View;
import android.view.View.OnClickListener;
import android.view.WindowManager;
import android.view.inputmethod.InputMethodManager;
import android.widget.Button;
import android.widget.EditText;
import android.widget.LinearLayout;
import android.widget.ListView;
import android.widget.ProgressBar;
import android.widget.SimpleAdapter;

import com.ichi2.anim.ActivityTransitionAnimation;
import com.ichi2.async.Connection;
import com.ichi2.async.Connection.Payload;
import com.ichi2.themes.StyledDialog;
import com.ichi2.themes.Themes;
import com.tomgibara.android.veecheck.util.PrefSettings;

import org.apache.http.HttpResponse;
import org.apache.http.NameValuePair;
import org.apache.http.client.ClientProtocolException;
import org.apache.http.client.HttpClient;
import org.apache.http.client.entity.UrlEncodedFormEntity;
import org.apache.http.client.methods.HttpPost;
import org.apache.http.impl.client.DefaultHttpClient;
import org.apache.http.message.BasicNameValuePair;

import java.io.BufferedReader;
import java.io.FileNotFoundException;
import java.io.IOException;
import java.io.InputStreamReader;
import java.text.SimpleDateFormat;
import java.util.ArrayList;
import java.util.Date;
import java.util.HashMap;
import java.util.List;
import java.util.Locale;
import java.util.TimeZone;
import java.util.UUID;

public class Feedback extends Activity {
    public static String REPORT_ASK = "2";
    public static String REPORT_NEVER = "1";
    public static String REPORT_ALWAYS = "0";

    public static String STATE_WAITING = "0";
    public static String STATE_UPLOADING = "1";
    public static String STATE_SUCCESSFUL = "2";
    public static String STATE_FAILED = "3";

    public static String TYPE_STACKTRACE = "crash-stacktrace";
    public static String TYPE_FEEDBACK = "feedback";
    public static String TYPE_ERROR_FEEDBACK = "error-feedback";
    public static String TYPE_OTHER_ERROR = "other-error";

    protected static SimpleDateFormat df1 = new SimpleDateFormat("yyyy-MM-dd'T'HH:mm:ss.SSS", Locale.US);
    protected static SimpleDateFormat df2 = new SimpleDateFormat("Z", Locale.US);
    protected static TimeZone localTz = TimeZone.getDefault();

	// This is used to group the batch of bugs and notes sent on the server side
	protected long mNonce;

	protected List<HashMap<String, String>> mErrorReports;
    protected SimpleAdapter mErrorAdapter;
    protected ListView mLvErrorList;
    protected EditText mEtFeedbackText;
    protected boolean mPostingFeedback;
    protected InputMethodManager mImm = null;
    protected StyledDialog mNoConnectionAlert = null;

    protected String mReportErrorMode;
    protected String mFeedbackUrl;
    protected String mErrorUrl;

    private boolean mErrorsSent = false;


    @Override
<<<<<<< HEAD
    public void onBackPressed() {
        deleteFiles(true, false);
        setResult(RESULT_OK);
        closeFeedback();
=======
    public boolean onKeyDown(int keyCode, KeyEvent event)  {
        if (keyCode == KeyEvent.KEYCODE_BACK && event.getRepeatCount() == 0) {
        	deleteFiles(true, false);
	        closeFeedback();
        }
        return super.onKeyDown(keyCode, event);
>>>>>>> c69af88d
    }


    /**
     * Create AlertDialogs used on all the activity
     */
    private void initAllAlertDialogs() {
        Resources res = getResources();

        StyledDialog.Builder builder = new StyledDialog.Builder(this);

        builder.setTitle(res.getString(R.string.connection_error_title));
        builder.setIcon(android.R.drawable.ic_dialog_alert);
        builder.setMessage(res.getString(R.string.connection_needed));
        builder.setPositiveButton(res.getString(R.string.ok), new DialogInterface.OnClickListener() {
            @Override
            public void onClick(DialogInterface dialog, int which) {
                mPostingFeedback = false;
                refreshInterface();
            }
        });
        mNoConnectionAlert = builder.create();
    }


	private void closeFeedback() {
<<<<<<< HEAD
                if (StudyOptions.getApiLevel() > 4) {
                    ActivityTransitionAnimation.slide(Feedback.this, ActivityTransitionAnimation.FADE);
                }
		finish();
=======
	        setResult(RESULT_OK);
		finish();
                if (StudyOptions.getApiLevel() > 4) {
                    ActivityTransitionAnimation.slide(Feedback.this, ActivityTransitionAnimation.FADE);
                }
>>>>>>> c69af88d
	}


    private void refreshInterface() {
        if (mReportErrorMode.equals(REPORT_ASK)) {
            Resources res = getResources();
            Button btnSend = (Button) findViewById(R.id.btnFeedbackSend);
            Button btnKeepLatest = (Button) findViewById(R.id.btnFeedbackKeepLatest);
            Button btnClearAll = (Button) findViewById(R.id.btnFeedbackClearAll);
            ProgressBar pbSpinner = (ProgressBar) findViewById(R.id.pbFeedbackSpinner);
    
            int numErrors = mErrorReports.size();
            if (numErrors == 0 || mErrorsSent) {
            	if (!mErrorsSent) {
                    mLvErrorList.setVisibility(View.GONE);
            	}
                btnKeepLatest.setVisibility(View.GONE);
                btnClearAll.setVisibility(View.GONE);
                btnSend.setText(res.getString(R.string.feedback_send_feedback));
            } else {
                mLvErrorList.setVisibility(View.VISIBLE);
                btnKeepLatest.setVisibility(View.VISIBLE);
                btnClearAll.setVisibility(View.VISIBLE);
                btnSend.setText(res.getString(R.string.feedback_send_feedback_and_errors));
                refreshErrorListView();
                if (numErrors == 1) {
                    btnKeepLatest.setEnabled(false);
                } else {
                    btnKeepLatest.setEnabled(true);
                }
            }
    
            if (mPostingFeedback) {
                int buttonHeight = btnSend.getHeight();
                btnSend.setVisibility(View.GONE);
                pbSpinner.setVisibility(View.VISIBLE);
                LinearLayout topLine = (LinearLayout) findViewById(R.id.llFeedbackTopLine);
                topLine.setMinimumHeight(buttonHeight);
    
                mEtFeedbackText.setEnabled(false);
                mImm.hideSoftInputFromWindow(mEtFeedbackText.getWindowToken(), 0);
            } else {
                btnSend.setVisibility(View.VISIBLE);
                pbSpinner.setVisibility(View.GONE);
                mEtFeedbackText.setEnabled(true);
            }
        }
    }

    @Override
    protected void onCreate(Bundle savedInstanceState) {
    	Themes.applyTheme(this);
        super.onCreate(savedInstanceState);

        Resources res = getResources();

        Context context = getBaseContext();
        SharedPreferences sharedPreferences = PrefSettings.getSharedPrefs(context);
        mReportErrorMode = sharedPreferences.getString("reportErrorMode", REPORT_ASK);

        mNonce = UUID.randomUUID().getMostSignificantBits();
        mFeedbackUrl = res.getString(R.string.feedback_post_url);
        mErrorUrl = res.getString(R.string.error_post_url);
        mImm = (InputMethodManager) getSystemService(Context.INPUT_METHOD_SERVICE);

        mPostingFeedback = false;
        initAllAlertDialogs();

        getErrorFiles();
        if (mReportErrorMode.equals(REPORT_ALWAYS)) { // Always report
            try {
                String feedback = "Automatically sent";
                Connection.sendFeedback(mSendListener, new Payload(new Object[] {
                        mFeedbackUrl, mErrorUrl, feedback, mErrorReports, mNonce, getApplication()}));
                if (mErrorReports.size() > 0) {
                    mPostingFeedback = true;
                }
                if (feedback.length() > 0) {
                    mPostingFeedback = true;
                }
            } catch (Exception e) {
                Log.e(AnkiDroidApp.TAG, e.toString());
            }

            deleteFiles(true, false);
<<<<<<< HEAD
            setResult(RESULT_OK);
=======
>>>>>>> c69af88d
            closeFeedback();

            return;
        } else if (mReportErrorMode.equals(REPORT_NEVER)) { // Never report
            deleteFiles(false, false);
<<<<<<< HEAD
            setResult(RESULT_OK);
=======
>>>>>>> c69af88d
            closeFeedback();
        }

        View mainView = getLayoutInflater().inflate(R.layout.feedback, null);
        setContentView(mainView);
        Themes.setWallpaper(mainView);
        Themes.setTextViewStyle(findViewById(R.id.tvFeedbackDisclaimer));
        Themes.setTextViewStyle(findViewById(R.id.lvFeedbackErrorList));
        
        Button btnSend = (Button) findViewById(R.id.btnFeedbackSend);
        Button btnKeepLatest = (Button) findViewById(R.id.btnFeedbackKeepLatest);
        Button btnClearAll = (Button) findViewById(R.id.btnFeedbackClearAll);
        mEtFeedbackText = (EditText) findViewById(R.id.etFeedbackText);
        mLvErrorList = (ListView) findViewById(R.id.lvFeedbackErrorList);

        mErrorAdapter = new SimpleAdapter(this, mErrorReports,
                R.layout.error_item, new String[] {"name", "state", "result"}, new int[] {
                    R.id.error_item_text, R.id.error_item_progress, R.id.error_item_status});
        mErrorAdapter.setViewBinder(new SimpleAdapter.ViewBinder() {
            @Override
            public boolean setViewValue(View view, Object arg1, String text) {
                switch(view.getId()) {
                    case R.id.error_item_progress:
                        if (text.equals(STATE_UPLOADING)) {
                            view.setVisibility(View.VISIBLE);
                        } else {
                            view.setVisibility(View.GONE);
                        }
                        return true;
                    case R.id.error_item_status:
                        if (text.length() == 0) {
                            view.setVisibility(View.GONE);
                            return true;
                        } else {
                            view.setVisibility(View.VISIBLE);
                            return false;
                        }
                }
                return false;
            }
        });

        btnClearAll.setOnClickListener(new OnClickListener() {
            @Override
            public void onClick(View v) {
                deleteFiles(false, false);
                refreshErrorListView();
                refreshInterface();
            }
        });

        mLvErrorList.setAdapter(mErrorAdapter);

        btnSend.setOnClickListener(new OnClickListener() {
            @Override
            public void onClick(View v) {
                if (!mPostingFeedback) {
                    String feedback = mEtFeedbackText.getText().toString();
                    Connection.sendFeedback(mSendListener, new Payload(new Object[] {
                            mFeedbackUrl, mErrorUrl, feedback, mErrorReports, mNonce, getApplication()}));
                    if (mErrorReports.size() > 0) {
                        mPostingFeedback = true;
                    }
                    if (feedback.length() > 0) {
                        mPostingFeedback = true;
                    }
                    refreshInterface();
                }
            }
        });

        btnKeepLatest.setOnClickListener(new OnClickListener() {
            @Override
            public void onClick(View v) {
                deleteFiles(false, true);
                refreshErrorListView();
                refreshInterface();
            }
        });

        refreshInterface();

        getWindow().setSoftInputMode(WindowManager.LayoutParams.SOFT_INPUT_STATE_ALWAYS_HIDDEN |
                WindowManager.LayoutParams.SOFT_INPUT_ADJUST_PAN);

    }

    private void refreshErrorListView() {
        if (mReportErrorMode.equals(REPORT_ASK)) {
            mErrorAdapter.notifyDataSetChanged();
        }
    }

    private void getErrorFiles() {
        mErrorReports = new ArrayList<HashMap<String, String>>();
        String[] errors = fileList();

        for (String file : errors) {
            if (file.endsWith(".stacktrace")) {
                HashMap<String, String> error = new HashMap<String, String>();
                error.put("filename", file);
                error.put("name", file);
                error.put("state", STATE_WAITING);
                error.put("result", "");
                mErrorReports.add(error);
            }
        }
    }

    /**
     * Delete the crash log files.
     * @param onlyProcessed only delete the log files that have been sent.
     * @param keepLatest keep the latest log file. If the file has not been sent yet, it is
     * not deleted even if this value is set to false.
     */
    private void deleteFiles(boolean onlyProcessed, boolean keepLatest) {

        for (int i = (keepLatest? 1: 0); i < mErrorReports.size(); ) {
            try {
                String errorState = mErrorReports.get(i).get("state");
                if (!onlyProcessed || errorState.equals(STATE_SUCCESSFUL)) {
                    deleteFile(mErrorReports.get(i).get("filename"));
                    mErrorReports.remove(i);
                } else {
                    i++;
                }
            } catch (Exception e) {
                Log.e(AnkiDroidApp.TAG, String.format("Could not delete file: %s", mErrorReports.get(i)));
            }
        }
    }

    public static boolean isErrorType(String postType) {
        return !(postType.equals(TYPE_FEEDBACK) || postType.equals(TYPE_ERROR_FEEDBACK));
    }

    Connection.TaskListener mSendListener = new Connection.TaskListener() {

        @Override
        public void onDisconnected() {
            if (mNoConnectionAlert != null) {
                mNoConnectionAlert.show();
            }
        }

        @Override
        public void onPostExecute(Payload data) {
            mPostingFeedback = false;
            mErrorsSent = true;
            refreshInterface();
        }

        @Override
        public void onPreExecute() {
            // pass
        }

        @Override
        public void onProgressUpdate(Object... values) {
            Resources res = getResources();

            String postType = (String)values[0];
            int errorIndex = (Integer)values[1];
            String state = (String)values[2];

            if (isErrorType(postType) && mErrorReports.size() > errorIndex) {
                mErrorReports.get(errorIndex).put("state", state);
                if (!state.equals(Feedback.STATE_UPLOADING)) {
                    int returnCode = (Integer)values[3];
                    if (returnCode == 200) {
                        // The result is either: "new" (for first encountered bug), "known" (for existing bugs) or
                        // ("issue:xxx:<status>" for known and linked)
                        String result = (String)values[4];
                        if (result.equalsIgnoreCase("new")) {
                            mErrorReports.get(errorIndex).put("name", res.getString(R.string.feedback_error_reply_new));
                        } else if (result.equalsIgnoreCase("known")) {
                            mErrorReports.get(errorIndex).put("name", res.getString(R.string.feedback_error_reply_known));
                        } else if (result.startsWith("issue:")) {
                            String[] resultPieces = result.split(":");
                            int issue = Integer.parseInt(resultPieces[1]);
                            String status = "";
                            if (resultPieces.length > 1) {
                                if (resultPieces.length > 2) {
                                    status = resultPieces[2];
                                }
                                if (status.length() == 0) {
                                    mErrorReports.get(errorIndex).put("name",
                                            res.getString(R.string.feedback_error_reply_issue_unknown, issue));
                                } else if (status.equalsIgnoreCase("fixed")) {
                                    mErrorReports.get(errorIndex).put("name",
                                            res.getString(R.string.feedback_error_reply_issue_fixed_prod, issue));
                                } else if (status.equalsIgnoreCase("fixedindev")) {
                                    mErrorReports.get(errorIndex).put("name",
                                            res.getString(R.string.feedback_error_reply_issue_fixed_dev, issue));
                                } else {
                                    mErrorReports.get(errorIndex).put("name",
                                            res.getString(R.string.feedback_error_reply_issue_status, issue, status));
                                }
                            } else {
                                mErrorReports.get(errorIndex).put("result",
                                        res.getString(R.string.feedback_error_reply_malformed));
                            }
                        } else {
                            mErrorReports.get(errorIndex).put("result",
                                    res.getString(R.string.feedback_error_reply_malformed));
                        }
                    } else {
                        mErrorReports.get(errorIndex).put("result", res.getString(R.string.feedback_error_reply_failed));
                    }
                }
                refreshErrorListView();
            } else {
                if (mReportErrorMode.equals(REPORT_ASK)) {
                    if (state.equals(STATE_SUCCESSFUL)) {
                        mEtFeedbackText.setText("");
                        Themes.showThemedToast(Feedback.this, res.getString(R.string.feedback_message_sent_success), false);
                    } else if (state.equals(STATE_FAILED)) {
                        int respCode = (Integer)values[3];
                        if (respCode == 0) {
                            onDisconnected();
                        } else {
                        	Themes.showThemedToast(Feedback.this, res.getString(R.string.feedback_message_sent_failure, respCode), false);
                        }
                    }
                }
            }
        }
    };


    // Run in AsyncTask

    private static void addTimestamp(List<NameValuePair> pairs) {
        Date ts = new Date();
        df1.setTimeZone(TimeZone.getTimeZone("UTC"));

        String reportsentutc = String.format("%s", df1.format(ts));
        String reportsenttzoffset = String.format("%s", df2.format(ts));
        String reportsenttz = String.format("%s", localTz.getID());

        pairs.add(new BasicNameValuePair("reportsentutc", reportsentutc));
        pairs.add(new BasicNameValuePair("reportsenttzoffset", reportsenttzoffset));
        pairs.add(new BasicNameValuePair("reportsenttz", reportsenttz));
    }

    private static List<NameValuePair> extractPairsFromError(String type, String errorFile, String groupId, int index, Application app) {
        List<NameValuePair> pairs = new ArrayList<NameValuePair>();

        pairs.add(new BasicNameValuePair("type", "crash-stacktrace"));
        pairs.add(new BasicNameValuePair("groupid", groupId));
        pairs.add(new BasicNameValuePair("index", String.valueOf(index)));
        addTimestamp(pairs);

        String singleLine = null;
        try {
            BufferedReader br = new BufferedReader(new InputStreamReader(app.openFileInput(errorFile)));
            while((singleLine = br.readLine()) != null) {
                int indexOfEquals = singleLine.indexOf('=');

                if(indexOfEquals==-1)
                    continue;

                String key = singleLine.substring(0, indexOfEquals).toLowerCase();
                String value = singleLine.substring(indexOfEquals+1,singleLine.length());

                if(key.equals("stacktrace")) {
                    StringBuilder sb = new StringBuilder(value);

                    while((singleLine = br.readLine()) != null) {
                        sb.append(singleLine);
                        sb.append("\n");
                    }

                    value = sb.toString();
                }
                pairs.add(new BasicNameValuePair(key, value));
            }
            br.close();
        } catch (FileNotFoundException e) {
            Log.w(AnkiDroidApp.TAG, "Couldn't open crash report " + errorFile);
            return null;
        } catch (IOException e) {
            Log.w(AnkiDroidApp.TAG, "Couldn't read crash report " + errorFile);
            return null;
        }

        return pairs;
    }

    /**
     * Posting feedback or error info to the server.
     * This is called from the AsyncTask.
     * @param url The url to post the feedback to.
     * @param type The type of the info, eg Feedback.TYPE_CRASH_STACKTRACE.
     * @param feedback For feedback types this is the message. For error/crash types this is the path to the error file.
     * @param groupId A single time generated ID, so that errors/feedback send together can be grouped together.
     * @param index The index of the error in the list
     * @return A Payload file showing success, response code and response message.
     */
    public static Payload postFeedback(String url, String type, String feedback, String groupId, int index, Application app) {
        Payload result = new Payload(null);

        List<NameValuePair> pairs = null;
        if (!isErrorType(type)) {
            pairs = new ArrayList<NameValuePair>();
            pairs.add(new BasicNameValuePair("type", type));
            pairs.add(new BasicNameValuePair("groupid", groupId));
            pairs.add(new BasicNameValuePair("index", "0"));
            pairs.add(new BasicNameValuePair("message", feedback));
            addTimestamp(pairs);
        } else {
            pairs = Feedback.extractPairsFromError(type, feedback, groupId, index, app);
            if (pairs == null) {
                result.success = false;
                result.result = null;
            }
        }

        HttpClient httpClient = new DefaultHttpClient();
        HttpPost httpPost = new HttpPost(url);
        httpPost.addHeader("User-Agent", "AnkiDroid");
        try {
            httpPost.setEntity(new UrlEncodedFormEntity(pairs));
            HttpResponse response = httpClient.execute(httpPost);
            Log.e(AnkiDroidApp.TAG, String.format("Bug report posted to %s", url));

            int respCode = response.getStatusLine().getStatusCode();
            switch(respCode) {
                case 200:
                    result.success = true;
                    result.returnType = respCode;
                    result.result = Utils.convertStreamToString(response.getEntity().getContent());
                    Log.i(AnkiDroidApp.TAG, String.format("postFeedback OK: %s", result.result));
                    break;

                default:
                    Log.e(AnkiDroidApp.TAG, String.format("postFeedback failure: %d - %s",
                                response.getStatusLine().getStatusCode(),
                                response.getStatusLine().getReasonPhrase()));
                    result.success = false;
                    result.returnType = respCode;
                    result.result = response.getStatusLine().getReasonPhrase();
                    break;
            }
        } catch (ClientProtocolException ex) {
            Log.e(AnkiDroidApp.TAG, "ClientProtocolException: " + ex.toString());
            result.success = false;
            result.result = ex.toString();
        } catch (IOException ex) {
            Log.e(AnkiDroidApp.TAG, "IOException: " + ex.toString());
            result.success = false;
            result.result = ex.toString();
        }
        return result;
    }

}
<|MERGE_RESOLUTION|>--- conflicted
+++ resolved
@@ -101,19 +101,12 @@
 
 
     @Override
-<<<<<<< HEAD
-    public void onBackPressed() {
-        deleteFiles(true, false);
-        setResult(RESULT_OK);
-        closeFeedback();
-=======
     public boolean onKeyDown(int keyCode, KeyEvent event)  {
         if (keyCode == KeyEvent.KEYCODE_BACK && event.getRepeatCount() == 0) {
         	deleteFiles(true, false);
 	        closeFeedback();
         }
         return super.onKeyDown(keyCode, event);
->>>>>>> c69af88d
     }
 
 
@@ -140,18 +133,11 @@
 
 
 	private void closeFeedback() {
-<<<<<<< HEAD
+	        setResult(RESULT_OK);
+			finish();
                 if (StudyOptions.getApiLevel() > 4) {
                     ActivityTransitionAnimation.slide(Feedback.this, ActivityTransitionAnimation.FADE);
                 }
-		finish();
-=======
-	        setResult(RESULT_OK);
-		finish();
-                if (StudyOptions.getApiLevel() > 4) {
-                    ActivityTransitionAnimation.slide(Feedback.this, ActivityTransitionAnimation.FADE);
-                }
->>>>>>> c69af88d
 	}
 
 
@@ -237,19 +223,11 @@
             }
 
             deleteFiles(true, false);
-<<<<<<< HEAD
-            setResult(RESULT_OK);
-=======
->>>>>>> c69af88d
             closeFeedback();
 
             return;
         } else if (mReportErrorMode.equals(REPORT_NEVER)) { // Never report
             deleteFiles(false, false);
-<<<<<<< HEAD
-            setResult(RESULT_OK);
-=======
->>>>>>> c69af88d
             closeFeedback();
         }
 
