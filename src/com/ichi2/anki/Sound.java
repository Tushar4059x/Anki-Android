--- conflicted
+++ resolved
@@ -34,38 +34,36 @@
 	 * Tag for logging messages
 	 */
 	private static final String TAG = "AnkiDroid";
+
 	/**
 	 * Pattern used to identify the markers for sound files
 	 */
 	private static Pattern mSoundPattern = Pattern.compile("\\[sound\\:([^\\[\\]]*)\\]");
+	
 	/**
 	 * Media player used to play the sounds
 	 */
-<<<<<<< HEAD
-	private static ArrayList<MediaPlayer> sounds;
-	/**
-	 * Our media player
-	 */
-	private static MediaPlayer soundPlayer = new MediaPlayer();
-=======
 	private static MediaPlayer mMediaPlayer;
+	
 	/**
 	 * ArrayList to store the current sound paths
 	 */
 	private static ArrayList<String> mSoundPaths;
+	
 	/**
 	 * Counter of the number of sounds played out of the total number of sounds in soundPaths
 	 */
 	private static int numSoundsPlayed;
+	
 	/**
 	 * Variables used to track the total time spent
 	 */
 	private static long mStartTime, mFinishTime;
+	
 	/**
 	 * Variables used to track the time spent playing one particular sound
 	 */
 	private static long mStartSoundTime, mFinishSoundTime;
->>>>>>> 253e4962
 	
 	/**
 	 * Parses the content (belonging to deck deckFilename), cleaning the sound markers used and extracting the sound paths (stored on mSoundPaths)
@@ -90,13 +88,8 @@
 			// Get the sound file name
 			String sound = matcher.group(1);
 			Log.i(TAG, "Sound " + matcher.groupCount() + ": " + sound);
-<<<<<<< HEAD
-			// Release any resources from previous MediaPlayer
-			soundPlayer.reset();
-=======
 			
 			// Construct the sound path and store it
->>>>>>> 253e4962
 			String soundPath = deckFilename.replaceAll(".anki", "") + ".media/" + sound;
 			Log.i(TAG, "parseSounds - soundPath = " + soundPath);
 			mSoundPaths.add(soundPath);
@@ -121,7 +114,7 @@
 			playSound(numSoundsPlayed);
 		}
 	}
-	
+
 	/**
 	 * Play the sound indicated by the path stored on the position soundToPlayIndex of the mSoundPaths array
 	 * @param soundToPlayIndex
@@ -137,7 +130,7 @@
 			mMediaPlayer.setOnCompletionListener(new OnCompletionListener() {
 
 				@Override
-				public void onCompletion(MediaPlayer mp) {
+						public void onCompletion(MediaPlayer mp) {
 					releaseSound();
 					numSoundsPlayed++;
 					
@@ -146,18 +139,18 @@
 					
 					// If there is still more sounds to play for the current card, play the next one
 					if(numSoundsPlayed < mSoundPaths.size())
-					{
+							{
 						playSound(numSoundsPlayed);
 					}
 					else
-					{
+							{
 						// If it was the last sound, annotate the total time taken
 						mFinishTime = System.currentTimeMillis();
 						Log.i(TAG, numSoundsPlayed + " sounds played in " + (mFinishTime - mStartTime) + " milliseconds");
-					}
-				}
+							}
+						}
 				
-			});
+					});
 			
 			mMediaPlayer.start();
 		} catch(Exception e) 
