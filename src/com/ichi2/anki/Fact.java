/****************************************************************************************
 * Copyright (c) 2009 Daniel Svärd <daniel.svard@gmail.com>                             *
 *                                                                                      *
 * This program is free software; you can redistribute it and/or modify it under        *
 * the terms of the GNU General Public License as published by the Free Software        *
 * Foundation; either version 3 of the License, or (at your option) any later           *
 * version.                                                                             *
 *                                                                                      *
 * This program is distributed in the hope that it will be useful, but WITHOUT ANY      *
 * WARRANTY; without even the implied warranty of MERCHANTABILITY or FITNESS FOR A      *
 * PARTICULAR PURPOSE. See the GNU General Public License for more details.             *
 *                                                                                      *
 * You should have received a copy of the GNU General Public License along with         *
 * this program.  If not, see <http://www.gnu.org/licenses/>.                           *
 ****************************************************************************************/

package com.ichi2.anki;

import android.content.ContentValues;
import android.database.Cursor;
import android.util.Log;

import java.util.Comparator;
import java.util.HashMap;
import java.util.LinkedList;
import java.util.TreeMap;
import java.util.TreeSet;

/**
 * Anki fact.
 * A fact is a single piece of information, made up of a number of fields.
 * See http://ichi2.net/anki/wiki/KeyTermsAndConcepts#Facts
 */
public class Fact {

    // TODO: Javadoc.
    // TODO: Finish porting from facts.py.
    // TODO: Methods to read/write from/to DB.

    private long mId;
    private long mModelId;
    private double mCreated;
    private double mModified;
    private String mTags;
    private String mSpaceUntil; // Once obsolete, under libanki1.1 spaceUntil is reused as a html-stripped cache of the fields

    private Model mModel;
    private TreeSet<Field> mFields;
    private Deck mDeck;


    // Generate fact object from its ID
    public Fact(Deck deck, long id) {
        mDeck = deck;
        fromDb(id);
        // TODO: load fields associated with this fact.
    }


    public Fact(Deck deck, Model model) {
        mDeck = deck;
        mModel = model;
        mId = Utils.genID();
        if (model == null) {
            mModelId = deck.getCurrentModelId();
        } else {
            mModelId = model.getId();
        }
        TreeMap<Long, FieldModel> mFieldModels = new TreeMap<Long, FieldModel>();
        FieldModel.fromDb(deck, mModelId, mFieldModels);
        mFields = new TreeSet<Field>(new FieldOrdinalComparator());
        for (Long i : mFieldModels.keySet()) {
            mFields.add(new Field(mId, mFieldModels.get(i)));
        }
    }


    /**
     * @return the mId
     */
    public long getId() {
        return mId;
    }


    /**
     * @return the mTags
     */
    public String getTags() {
        return mTags;
    }


    /**
     * @param tags the tags to set
     */
    public void setTags(String tags) {
        mTags = tags;
    }


    /**
     * @return the mModelId
     */
    public long getModelId() {
        return mModelId;
    }


    /**
     * @return the fields
     */
    public TreeSet<Field> getFields() {
        return mFields;
    }


    private boolean fromDb(long id) {
        mId = id;
        AnkiDb ankiDB = AnkiDatabaseManager.getDatabase(mDeck.getDeckPath());
        Cursor cursor = null;

        try {
            cursor = ankiDB.getDatabase().rawQuery("SELECT id, modelId, created, modified, tags, spaceUntil "
                    + "FROM facts " + "WHERE id = " + id, null);
            if (!cursor.moveToFirst()) {
                Log.w(AnkiDroidApp.TAG, "Fact.java (constructor): No result from query.");
                return false;
            }

<<<<<<< HEAD
            mId = cursor.getLong(0);
            mModelId = cursor.getLong(1);
            mCreated = cursor.getDouble(2);
            mModified = cursor.getDouble(3);
            mTags = cursor.getString(4);
=======
            this.id = cursor.getLong(0);
            modelId = cursor.getLong(1);
            created = cursor.getDouble(2);
            modified = cursor.getDouble(3);
            tags = cursor.getString(4);
            spaceUntil = cursor.getString(5);
>>>>>>> 0d915f97
        } finally {
            if (cursor != null) {
                cursor.close();
            }
        }

        Cursor fieldsCursor = null;
        try {
            fieldsCursor = ankiDB.getDatabase().rawQuery("SELECT id, factId, fieldModelId, value " + "FROM fields "
                    + "WHERE factId = " + id, null);

            mFields = new TreeSet<Field>(new FieldOrdinalComparator());
            while (fieldsCursor.moveToNext()) {
                long fieldId = fieldsCursor.getLong(0);
                long fieldModelId = fieldsCursor.getLong(2);
                String fieldValue = fieldsCursor.getString(3);

                Cursor fieldModelCursor = null;
                FieldModel currentFieldModel = null;
                try {
                    // Get the field model for this field
                    fieldModelCursor = ankiDB.getDatabase().rawQuery("SELECT id, ordinal, modelId, name, description "
                            + "FROM fieldModels " + "WHERE id = " + fieldModelId, null);

                    fieldModelCursor.moveToFirst();
                    currentFieldModel = new FieldModel(fieldModelCursor.getLong(0), fieldModelCursor.getInt(1),
                            fieldModelCursor.getLong(2), fieldModelCursor.getString(3), fieldModelCursor.getString(4));
                } finally {
                    if (fieldModelCursor != null) {
                        fieldModelCursor.close();
                    }
                }
                mFields.add(new Field(fieldId, id, currentFieldModel, fieldValue));
            }
        } finally {
            if (fieldsCursor != null) {
                fieldsCursor.close();
            }
        }
        // Read Fields
        return true;
    }


    public void toDb() {
        double now = Utils.now();

        // update facts table
        ContentValues updateValues = new ContentValues();
        updateValues.put("modified", now);

        // update fields table
        for (Field f : mFields) {
            updateValues = new ContentValues();
            updateValues.put("value", f.mValue);
            AnkiDatabaseManager.getDatabase(mDeck.getDeckPath()).getDatabase().update("fields", updateValues, "id = ?",
                    new String[] { "" + f.mFieldId });
        }
    }


    public String getFieldValue(String fieldModelName) {
        for (Field f : mFields) {
            if (f.mFieldModel.getName().equals(fieldModelName)) {
                return f.mValue;
            }
        }
        return null;
    }


    public long getFieldModelId(String fieldModelName) {
        for (Field f : mFields) {
            if (f.mFieldModel.getName().equals(fieldModelName)) {
                return f.mFieldModel.getId();
            }
        }
        return 0;
    }


<<<<<<< HEAD
=======
    public void toDb() {
        double now = System.currentTimeMillis() / 1000.0;

        // update facts table
        ContentValues updateValues = new ContentValues();
        updateValues.put("modified", now);
        updateValues.put("tags", tags);
        updateValues.put("spaceUntil", spaceUntil);
        AnkiDatabaseManager.getDatabase(deck.deckPath).database.update("facts", updateValues, "id = ?",
                new String[] { "" + id });

        // update fields table
        Iterator<Field> iter = fields.iterator();
        while (iter.hasNext()) {
            Field f = iter.next();

            updateValues = new ContentValues();
            updateValues.put("value", f.value);
            AnkiDatabaseManager.getDatabase(deck.deckPath).database.update("fields", updateValues, "id = ?",
                    new String[] { "" + f.id });
        }
    }


>>>>>>> 0d915f97
    public LinkedList<Card> getUpdatedRelatedCards() {
        // TODO return instances of each card that is related to this fact
        LinkedList<Card> returnList = new LinkedList<Card>();

        Cursor cardsCursor = AnkiDatabaseManager.getDatabase(mDeck.getDeckPath()).getDatabase().rawQuery(
                "SELECT id, factId FROM cards " + "WHERE factId = " + mId, null);

        while (cardsCursor.moveToNext()) {
            Card newCard = new Card(mDeck);
            newCard.fromDB(cardsCursor.getLong(0));
            newCard.loadTags();
            HashMap<String, String> newQA = CardModel.formatQA(this, newCard.getCardModel(), newCard.splitTags());
            newCard.setQuestion(newQA.get("question"));
            newCard.setAnswer(newQA.get("answer"));

            returnList.add(newCard);
        }
        if (cardsCursor != null) {
            cardsCursor.close();
        }

        return returnList;
    }


    public void setModified(boolean textChanged) {
        mModified = System.currentTimeMillis();
        if (textChanged) {
            mSpaceUntil = "";
            for (Field f : getFields()) {
                mSpaceUntil += f.getValue() + " ";
            }
<<<<<<< HEAD
            mSpaceUntil.substring(0, mSpaceUntil.length() - 1);
            Log.d(AnkiDroidApp.TAG, "spaceUntil = " + mSpaceUntil);
=======
            spaceUntil.substring(0, spaceUntil.length()-1);
            spaceUntil = Utils.stripHTMLMedia(spaceUntil.substring(0, spaceUntil.length()-1));
            Log.d(TAG, "spaceUntil = " + spaceUntil);
>>>>>>> 0d915f97
            for (Card card : getUpdatedRelatedCards()) {
                card.setModified();
                card.toDB();
            }
        }
    }


    public static final class FieldOrdinalComparator implements Comparator<Field> {
        @Override
        public int compare(Field object1, Field object2) {
            return object1.mOrdinal - object2.mOrdinal;
        }
    }

    public class Field {

        // TODO: Javadoc.
        // Methods for reading/writing from/to DB.

        // BEGIN SQL table entries
        private long mFieldId; // Primary key id, but named fieldId to no hide Fact.id
        private long mFactId; // Foreign key facts.id
        private long mFieldModelId; // Foreign key fieldModel.id
        private int mOrdinal;
        private String mValue;
        // END SQL table entries

        // BEGIN JOINed entries
        private FieldModel mFieldModel;
        // END JOINed entries

        // Backward reference
        private Fact mFact;


        // for creating instances of existing fields
        public Field(long id, long factId, FieldModel fieldModel, String value) {
            mFieldId = id;
            mFactId = factId;
            mFieldModel = fieldModel;
            mValue = value;
            mFieldModel = fieldModel;
            mOrdinal = fieldModel.getOrdinal();
        }


        // For creating new fields
        public Field(long factId, FieldModel fieldModel) {
            if (fieldModel != null) {
                mFieldModel = fieldModel;
                mOrdinal = fieldModel.getOrdinal();
            }
            mFactId = factId;
            mFieldModelId = fieldModel.getId();
            mValue = "";
            mFieldId = Utils.genID();
        }


        /**
         * @return the FactId
         */
        public long getFactId() {
            return mFactId;
        }


        /**
         * @return the FieldModelId
         */
        public long getFieldModelId() {
            return mFieldModelId;
        }


        /**
         * @return the Ordinal
         */
        public int getOrdinal() {
            return mOrdinal;
        }


        /**
         * @param value the value to set
         */
        public void setValue(String value) {
            mValue = value;
        }


        /**
         * @return the value
         */
        public String getValue() {
            return mValue;
        }


        /**
         * @return the Field's Id
         */
        public long getId() {
            return mFieldId;
        }


        /**
         * @return the fieldModel
         */
        public FieldModel getFieldModel() {
            return mFieldModel;
        }
    }
}<|MERGE_RESOLUTION|>--- conflicted
+++ resolved
@@ -128,20 +128,12 @@
                 return false;
             }
 
-<<<<<<< HEAD
             mId = cursor.getLong(0);
             mModelId = cursor.getLong(1);
             mCreated = cursor.getDouble(2);
             mModified = cursor.getDouble(3);
             mTags = cursor.getString(4);
-=======
-            this.id = cursor.getLong(0);
-            modelId = cursor.getLong(1);
-            created = cursor.getDouble(2);
-            modified = cursor.getDouble(3);
-            tags = cursor.getString(4);
             spaceUntil = cursor.getString(5);
->>>>>>> 0d915f97
         } finally {
             if (cursor != null) {
                 cursor.close();
@@ -192,6 +184,10 @@
         // update facts table
         ContentValues updateValues = new ContentValues();
         updateValues.put("modified", now);
+        updateValues.put("tags", tags);
+        updateValues.put("spaceUntil", spaceUntil);
+        AnkiDatabaseManager.getDatabase(deck.deckPath).database.update("facts", updateValues, "id = ?",
+                new String[] { "" + id });
 
         // update fields table
         for (Field f : mFields) {
@@ -223,33 +219,6 @@
     }
 
 
-<<<<<<< HEAD
-=======
-    public void toDb() {
-        double now = System.currentTimeMillis() / 1000.0;
-
-        // update facts table
-        ContentValues updateValues = new ContentValues();
-        updateValues.put("modified", now);
-        updateValues.put("tags", tags);
-        updateValues.put("spaceUntil", spaceUntil);
-        AnkiDatabaseManager.getDatabase(deck.deckPath).database.update("facts", updateValues, "id = ?",
-                new String[] { "" + id });
-
-        // update fields table
-        Iterator<Field> iter = fields.iterator();
-        while (iter.hasNext()) {
-            Field f = iter.next();
-
-            updateValues = new ContentValues();
-            updateValues.put("value", f.value);
-            AnkiDatabaseManager.getDatabase(deck.deckPath).database.update("fields", updateValues, "id = ?",
-                    new String[] { "" + f.id });
-        }
-    }
-
-
->>>>>>> 0d915f97
     public LinkedList<Card> getUpdatedRelatedCards() {
         // TODO return instances of each card that is related to this fact
         LinkedList<Card> returnList = new LinkedList<Card>();
@@ -282,14 +251,9 @@
             for (Field f : getFields()) {
                 mSpaceUntil += f.getValue() + " ";
             }
-<<<<<<< HEAD
             mSpaceUntil.substring(0, mSpaceUntil.length() - 1);
+            spaceUntil = Utils.stripHTMLMedia(spaceUntil.substring(0, spaceUntil.length()-1));
             Log.d(AnkiDroidApp.TAG, "spaceUntil = " + mSpaceUntil);
-=======
-            spaceUntil.substring(0, spaceUntil.length()-1);
-            spaceUntil = Utils.stripHTMLMedia(spaceUntil.substring(0, spaceUntil.length()-1));
-            Log.d(TAG, "spaceUntil = " + spaceUntil);
->>>>>>> 0d915f97
             for (Card card : getUpdatedRelatedCards()) {
                 card.setModified();
                 card.toDB();
