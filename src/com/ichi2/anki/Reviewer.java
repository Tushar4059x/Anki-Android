--- conflicted
+++ resolved
@@ -1659,27 +1659,6 @@
             webView.getSettings().setBuiltInZoomControls(true);
         }
         webView.getSettings().setJavaScriptEnabled(true);
-<<<<<<< HEAD
-        // all-in on input issue 720, like android issue 7189
-        if (Integer.parseInt(android.os.Build.VERSION.SDK) < 8) {
-        	webView.requestFocus(View.FOCUS_DOWN);
-        	webView.setOnTouchListener(new View.OnTouchListener() {
-           		@Override
-            		public boolean onTouch(View v, MotionEvent event) {
-                		switch (event.getAction()) {
-                    			case MotionEvent.ACTION_DOWN:
-                    			case MotionEvent.ACTION_UP:
-                       		 		if (!v.hasFocus()) {
-                            				v.requestFocus();
-                        			}
-                        			break;
-                			}
-                			return false;
-            			}
-        		});
-        }
-=======
->>>>>>> 1e0da7a1
         webView.setWebChromeClient(new AnkiDroidWebChromeClient());
         webView.addJavascriptInterface(new JavaScriptInterface(), "interface");
         // all-in on input issue 720, like android issue 7189
