package com.ichi2.anki;

import java.util.regex.Matcher;
import java.util.regex.Pattern;

import android.app.Activity;
import android.app.ProgressDialog;
import android.content.BroadcastReceiver;
import android.content.Context;
import android.content.Intent;
import android.content.IntentFilter;
import android.content.SharedPreferences;
import android.content.res.Configuration;
import android.content.res.Resources;
import android.os.Bundle;
import android.os.SystemClock;
import android.text.SpannableString;
import android.text.style.UnderlineSpan;
import android.util.Log;
import android.view.Menu;
import android.view.MenuItem;
import android.view.View;
import android.view.Window;
import android.view.WindowManager;
import android.view.inputmethod.InputMethodManager;
import android.webkit.WebView;
import android.widget.Button;
import android.widget.Chronometer;
import android.widget.CompoundButton;
import android.widget.EditText;
import android.widget.LinearLayout;
import android.widget.TextView;
import android.widget.Toast;
import android.widget.ToggleButton;

import com.ichi2.utils.DiffEngine;
import com.ichi2.utils.RubyParser;
import com.tomgibara.android.veecheck.util.PrefSettings;

public class Reviewer extends Activity {
	
	/**
	 * Tag for logging messages
	 */
	private static final String TAG = "Ankidroid";
	
	/**
	 * Result codes that are returned when this activity finishes.
	 */
	public static final int RESULT_SESSION_COMPLETED = 1;
	public static final int RESULT_NO_MORE_CARDS = 2;
	
	/**
	 * Available options performed by other activities
	 */
	public static final int EDIT_CURRENT_CARD = 0;
	
	/**
	 * Menus
	 */
	private static final int MENU_SUSPEND = 0;
	private static final int MENU_EDIT = 1;
	
	/** Max size of the font for dynamic calculation of font size */
	protected static final int MAX_DYNAMIC_FONT_SIZE = 14;

	/** Min size of the font for dynamic calculation of font size */
	protected static final int MIN_DYNAMIC_FONT_SIZE = 3;

	/** The percentage of the absolute font size specified in the deck. */
	private int displayFontSize = 100;

	/** Regex pattern used in removing tags from text before diff */
	private static final Pattern spanPattern = Pattern.compile("</?span[^>]*>");
	private static final Pattern brPattern = Pattern.compile("<br\\s?/?>");
	
	/**
	 * Broadcast that informs us when the sd card is about to be unmounted
	 */
	private BroadcastReceiver mUnmountReceiver = null;

	/**
	 * Variables to hold preferences
	 */
	private boolean prefTimer;
	private boolean prefWhiteboard;
	private boolean prefWriteAnswers;
	private boolean prefNotificationBar;
	private boolean prefUseRubySupport;
	private String deckFilename;
	private int prefHideQuestionInAnswer;

	/** Hide Question In Answer choices */
	private static final int HQIA_DO_HIDE = 0;
	private static final int HQIA_DO_SHOW = 1;
	private static final int HQIA_CARD_MODEL = 2;
	
	public String cardTemplate;
	
	/**
	 * Variables to hold layout objects that we need to update or handle events for
	 */
	private WebView mCard;
	private TextView mTextBarRed;
	private TextView mTextBarBlack;
	private TextView mTextBarBlue;
	private ToggleButton mToggleWhiteboard, mFlipCard;
	private EditText mAnswerField;
	private Button mEase1, mEase2, mEase3, mEase4;
	private Chronometer mCardTimer;
	private Whiteboard mWhiteboard;
	private ProgressDialog mProgressDialog;
	
	private Card mCurrentCard;
	private static Card editorCard; // To be assigned as the currentCard or a new card to be sent to and from the editor
	private int mCurrentEase;
	private long mSessionTimeLimit;
	private int mSessionCurrReps;

	// Handler for the flip toggle button, between the question and the answer
	// of a card
	private CompoundButton.OnCheckedChangeListener mFlipCardHandler = new CompoundButton.OnCheckedChangeListener()
	{
		//@Override
		public void onCheckedChanged(CompoundButton buttonView, boolean showAnswer)
		{
			Log.i(TAG, "Flip card changed:");
			Sound.stopSounds();
			
			if (showAnswer)
				displayCardAnswer();
			else
				displayCardQuestion();
		}
	};
	
	// Handler for the Whiteboard toggle button.
	CompoundButton.OnCheckedChangeListener mToggleOverlayHandler = new CompoundButton.OnCheckedChangeListener()
	{
		public void onCheckedChanged(CompoundButton btn, boolean state)
		{
			if (prefWhiteboard)
			{
				setOverlayState(state);
				if(!state)
				{
					mWhiteboard.clear();
				}
			}
		}
	};
	
	private View.OnClickListener mSelectEaseHandler = new View.OnClickListener()
	{
		public void onClick(View view)
		{
			Sound.stopSounds();
			
			switch (view.getId())
			{
			case R.id.ease1:
				mCurrentEase = 1;
				break;
			case R.id.ease2:
				mCurrentEase = 2;
				break;
			case R.id.ease3:
				mCurrentEase = 3;
				break;
			case R.id.ease4:
				mCurrentEase = 4;
				break;
			default:
				mCurrentEase = 0;
				return;
			}
			
			Reviewer.this.mSessionCurrReps++; // increment number reps counter
			DeckTask.launchDeckTask(
					DeckTask.TASK_TYPE_ANSWER_CARD,
					mAnswerCardHandler,
					new DeckTask.TaskData(mCurrentEase, AnkiDroidApp.deck(), mCurrentCard));
		}
	};

	DeckTask.TaskListener mUpdateCardHandler = new DeckTask.TaskListener()
    {
        public void onPreExecute() {
            mProgressDialog = ProgressDialog.show(Reviewer.this, "", "Saving changes...", true);
        }

        public void onPostExecute(DeckTask.TaskData result) {

            // Set the correct value for the flip card button - That triggers the
            // listener which displays the question of the card
            mFlipCard.setChecked(false);
            
            if (prefWhiteboard)
            	mWhiteboard.clear();
            
            if (prefTimer) {
            	mCardTimer.setBase(SystemClock.elapsedRealtime());
            	mCardTimer.start();
            }

            mProgressDialog.dismiss();
        }

        public void onProgressUpdate(DeckTask.TaskData... values) 
        {
            mCurrentCard = values[0].getCard();
        }
    };
	
	private DeckTask.TaskListener mAnswerCardHandler = new DeckTask.TaskListener()
	{
	    boolean sessioncomplete;
	    boolean nomorecards;

		public void onPreExecute() {
			Reviewer.this.setProgressBarIndeterminateVisibility(true);
			blockControls();
		}

		public void onPostExecute(DeckTask.TaskData result) {
		    // Check for no more cards before session complete. If they are both true,
			// no more cards will take precedence when returning to study options.
			if (nomorecards)
			{
				Reviewer.this.setResult(RESULT_NO_MORE_CARDS);
				Reviewer.this.finish();
			} else if (sessioncomplete)
			{
			    Reviewer.this.setResult(RESULT_SESSION_COMPLETED);
			    Reviewer.this.finish();
			}
		}

		public void onProgressUpdate(DeckTask.TaskData... values) {
			sessioncomplete = false;
			nomorecards = false;

		    // Check to see if session rep or time limit has been reached
		    Deck deck = AnkiDroidApp.deck();
		    long sessionRepLimit = deck.getSessionRepLimit();
		    long sessionTime = deck.getSessionTimeLimit();
		    Toast sessionMessage = null;

		    if( (sessionRepLimit > 0) && (Reviewer.this.mSessionCurrReps >= sessionRepLimit) )
		    {
		    	sessioncomplete = true;
		    	sessionMessage = Toast.makeText(Reviewer.this, "Session question limit reached", Toast.LENGTH_SHORT);
		    } else if( (sessionTime > 0) && (System.currentTimeMillis() >= Reviewer.this.mSessionTimeLimit) ) //Check to see if the session time limit has been reached
		    {
		        // session time limit reached, flag for halt once async task has completed.
		        sessioncomplete = true;
		        sessionMessage = Toast.makeText(Reviewer.this, "Session time limit reached", Toast.LENGTH_SHORT);

		    } else {
		        // session limits not reached, show next card
		        Card newCard = values[0].getCard();

		        // If the card is null means that there are no more cards scheduled for review.
		        if (newCard == null)
		        {
		        	nomorecards = true;
		        	return;
		        }
		        
		        // Start reviewing next card
		        Reviewer.this.mCurrentCard = newCard;
		        Reviewer.this.setProgressBarIndeterminateVisibility(false);
				Reviewer.this.unblockControls();
		        Reviewer.this.reviewNextCard();
		    }

			// Show a message to user if a session limit has been reached.
			if (sessionMessage != null)
				sessionMessage.show();
		}

	};
	
	@Override
	protected void onCreate(Bundle savedInstanceState) {
		super.onCreate(savedInstanceState);
		
		Log.i(TAG, "Reviewer - onCreate");
		
		// Make sure a deck is loaded before continuing.
		if (AnkiDroidApp.deck() == null)
		{
			setResult(StudyOptions.CONTENT_NO_EXTERNAL_STORAGE);
			finish();
		}
		else
		{
			restorePreferences();
			
			// Remove the status bar and make title bar progress available
			if(prefNotificationBar == false)
			{
				getWindow().setFlags(WindowManager.LayoutParams.FLAG_FULLSCREEN, WindowManager.LayoutParams.FLAG_FULLSCREEN);
			}
			
			requestWindowFeature(Window.FEATURE_INDETERMINATE_PROGRESS);
			
			registerExternalStorageListener();
			
			initLayout(R.layout.flashcard_portrait);
			//updateCounts();
			cardTemplate = getResources().getString(R.string.card_template);
			
			// Initialize session limits
			long timelimit = AnkiDroidApp.deck().getSessionTimeLimit() * 1000;
			Log.i(TAG, "SessionTimeLimit: " + timelimit + " ms.");
			mSessionTimeLimit = System.currentTimeMillis() + timelimit;
			mSessionCurrReps = 0;
			
			/* Load the first card and start reviewing.
			 * Uses the answer card task to load a card, but since we send null
			 * as the card to answer, no card will be answered.
			 */
			DeckTask.launchDeckTask(
					DeckTask.TASK_TYPE_ANSWER_CARD, 
					mAnswerCardHandler, 
					new DeckTask.TaskData(
							0,
							AnkiDroidApp.deck(),
							null));
		}
	}
	
    @Override
    public void onDestroy()
    {
    	super.onDestroy();
    	Log.i(TAG, "Reviewer - onDestroy()");
    	if(mUnmountReceiver != null)
    		unregisterReceiver(mUnmountReceiver);
    }

	// Saves deck each time Reviewer activity loses focus
    @Override 
    public void onPause() 
    { 
        super.onPause(); 
        Log.i(TAG, "Reviewer - onPause()");
        Deck deck = AnkiDroidApp.deck();
        deck.commitToDB();
    }
    
	@Override
	public void onConfigurationChanged(Configuration newConfig) {
	  super.onConfigurationChanged(newConfig);

	  Log.i(TAG, "onConfigurationChanged");

	  LinearLayout sdLayout = (LinearLayout) findViewById(R.id.sd_layout);
	  if(newConfig.orientation == Configuration.ORIENTATION_LANDSCAPE)
		  sdLayout.setPadding(0, 50, 0, 0);
	  else if(newConfig.orientation == Configuration.ORIENTATION_PORTRAIT)
		  sdLayout.setPadding(0, 100, 0, 0);

	  if (prefWhiteboard)
		  mWhiteboard.rotate();
	}
	
    /**
     * Registers an intent to listen for ACTION_MEDIA_EJECT notifications.
     * The intent will call closeExternalStorageFiles() if the external media
     * is going to be ejected, so applications can clean up any files they have open.
     */
    public void registerExternalStorageListener() {
        if (mUnmountReceiver == null) {
            mUnmountReceiver = new BroadcastReceiver() {
                @Override
                public void onReceive(Context context, Intent intent) {
                    String action = intent.getAction();
                    if (action.equals(Intent.ACTION_MEDIA_EJECT)) {
                    	Log.i(TAG, "mUnmountReceiver - Action = Media Eject");
                    	finishNoStorageAvailable();
                    } 
                }
            };
            IntentFilter iFilter = new IntentFilter();
            iFilter.addAction(Intent.ACTION_MEDIA_EJECT);
            iFilter.addDataScheme("file");
            registerReceiver(mUnmountReceiver, iFilter);
        }
    }

    private void finishNoStorageAvailable()
    {
    	setResult(StudyOptions.CONTENT_NO_EXTERNAL_STORAGE);
		finish();
    }
    
	// Set the content view to the one provided and initialize accessors.
	private void initLayout(Integer layout)
	{
		setContentView(layout);

		mCard = (WebView) findViewById(R.id.flashcard);
		mCard.setScrollBarStyle(WebView.SCROLLBARS_OUTSIDE_OVERLAY);
		mEase1 = (Button) findViewById(R.id.ease1);
		mEase2 = (Button) findViewById(R.id.ease2);
		mEase3 = (Button) findViewById(R.id.ease3);
		mEase4 = (Button) findViewById(R.id.ease4);
		mTextBarRed = (TextView) findViewById(R.id.red_number);
		mTextBarBlack = (TextView) findViewById(R.id.black_number);
		mTextBarBlue = (TextView) findViewById(R.id.blue_number);
		if (prefTimer)
			mCardTimer = (Chronometer) findViewById(R.id.card_time);
		mFlipCard = (ToggleButton) findViewById(R.id.flip_card);
		if (prefWhiteboard)
		{
			mWhiteboard = (Whiteboard) findViewById(R.id.whiteboard);
			mToggleWhiteboard = (ToggleButton) findViewById(R.id.toggle_overlay);
			mToggleWhiteboard.setOnCheckedChangeListener(mToggleOverlayHandler);
		}
		if (prefWriteAnswers)
			mAnswerField = (EditText) findViewById(R.id.answer_field);

		hideEaseButtons();
		showControls();
		
		mEase1.setOnClickListener(mSelectEaseHandler);
		mEase2.setOnClickListener(mSelectEaseHandler);
		mEase3.setOnClickListener(mSelectEaseHandler);
		mEase4.setOnClickListener(mSelectEaseHandler);
		mFlipCard.setChecked(true); // Fix for mFlipCardHandler not being called on first deck load.
		mFlipCard.setOnCheckedChangeListener(mFlipCardHandler);

		mCard.setFocusable(false);
	}
	
	@Override
	public boolean onCreateOptionsMenu(Menu menu) {
		MenuItem item;
		item = menu.add(Menu.NONE, MENU_EDIT, Menu.NONE, R.string.menu_edit_card);
		item.setIcon(android.R.drawable.ic_menu_edit);
		item = menu.add(Menu.NONE, MENU_SUSPEND, Menu.NONE, R.string.menu_suspend_card);
		item.setIcon(android.R.drawable.ic_menu_close_clear_cancel);
		return true;
	}
	
	/** Handles item selections */
	@Override
	public boolean onOptionsItemSelected(MenuItem item)
	{
		switch (item.getItemId())
		{
		case MENU_EDIT:
			editorCard = mCurrentCard;
			Intent editCard = new Intent(Reviewer.this, CardEditor.class);
			startActivityForResult(editCard, EDIT_CURRENT_CARD);
			return true;
		case MENU_SUSPEND:
			mFlipCard.setChecked(true);
			DeckTask.launchDeckTask(DeckTask.TASK_TYPE_SUSPEND_CARD, 
					mAnswerCardHandler,
					new DeckTask.TaskData(0, AnkiDroidApp.deck(), mCurrentCard));
			return true;
		}
		return false;
	}
	
	@Override
	protected void onActivityResult(int requestCode, int resultCode, Intent data) {
		super.onActivityResult(requestCode, resultCode, data);
		
		if (requestCode == EDIT_CURRENT_CARD)
        {
			if(resultCode == RESULT_OK)
			{
				Log.i(TAG, "Saving card...");
				DeckTask.launchDeckTask(
                        DeckTask.TASK_TYPE_UPDATE_FACT,
                        mUpdateCardHandler,
                        new DeckTask.TaskData(0, AnkiDroidApp.deck(), mCurrentCard));
				//TODO: code to save the changes made to the current card.
	            mFlipCard.setChecked(true);
	            displayCardQuestion();
			}
			else if(resultCode == StudyOptions.CONTENT_NO_EXTERNAL_STORAGE)
			{
				finishNoStorageAvailable();
			}
		}
	}
	
	public static Card getEditorCard () {
        return editorCard;
    }

	private boolean learningButtons()
	{
		return mCurrentCard.successive == 0;
	}
	
	private void showEaseButtons()
	{
		Resources res = getResources();
		
		// Set correct label for each button
		if(learningButtons())
		{
			mEase1.setText(res.getString(R.string.ease1_learning));
			mEase2.setText(res.getString(R.string.ease2_learning));
			mEase3.setText(res.getString(R.string.ease3_learning));
			mEase4.setText(res.getString(R.string.ease4_learning));
		}
		else
		{
			mEase1.setText(res.getString(R.string.ease1_successive));
			mEase2.setText(res.getString(R.string.ease2_successive));
			mEase3.setText(res.getString(R.string.ease3_successive));
			mEase4.setText(res.getString(R.string.ease4_successive));
		}
		
		// Show buttons
		mEase1.setVisibility(View.VISIBLE);
		mEase2.setVisibility(View.VISIBLE);
		mEase3.setVisibility(View.VISIBLE);
		mEase4.setVisibility(View.VISIBLE);
		
		// Focus default button
		if(learningButtons())
		{
			mEase2.requestFocus();
		}
		else
		{
			mEase3.requestFocus();
		}
	}
	
	private void hideEaseButtons()
	{
		//GONE -> It allows to write until the very bottom
		//INVISIBLE -> The transition between the question and the answer seems more smooth
		mEase1.setVisibility(View.INVISIBLE);
		mEase2.setVisibility(View.INVISIBLE);
		mEase3.setVisibility(View.INVISIBLE);
		mEase4.setVisibility(View.INVISIBLE);
	}
	
	private void showControls()
	{
		mCard.setVisibility(View.VISIBLE);
		mTextBarRed.setVisibility(View.VISIBLE);
		mTextBarBlack.setVisibility(View.VISIBLE);
		mTextBarBlue.setVisibility(View.VISIBLE);
		mFlipCard.setVisibility(View.VISIBLE);
		
		if (prefTimer)
			mCardTimer.setVisibility(View.VISIBLE);

		if (prefWhiteboard)
		{
			mToggleWhiteboard.setVisibility(View.VISIBLE);
			if (mToggleWhiteboard.isChecked())
				mWhiteboard.setVisibility(View.VISIBLE);
		}
		
		if (prefWriteAnswers)
			mAnswerField.setVisibility(View.VISIBLE);
	}
	
	public void setOverlayState(boolean enabled)
	{
		mWhiteboard.setVisibility((enabled) ? View.VISIBLE : View.GONE);
	}
	
	private void hideControls()
	{
		mCard.setVisibility(View.GONE);
		hideEaseButtons();
		mTextBarRed.setVisibility(View.GONE);
		mTextBarBlack.setVisibility(View.GONE);
		mTextBarBlue.setVisibility(View.GONE);
		mFlipCard.setVisibility(View.GONE);
		if (prefTimer)
			mCardTimer.setVisibility(View.GONE);
		if (prefWhiteboard)
		{
			mToggleWhiteboard.setVisibility(View.GONE);
			mWhiteboard.setVisibility(View.GONE);
		}
		if (prefWriteAnswers)
			mAnswerField.setVisibility(View.GONE);
	}
	
	private void unblockControls()
	{
		mCard.setEnabled(true);
		switch(mCurrentEase)
		{
			case 1:
				mCard.setEnabled(true);
				mEase1.setClickable(true);
				mEase2.setEnabled(true);
				mEase3.setEnabled(true);
				mEase4.setEnabled(true);
				break;
				
			case 2:
				mCard.setEnabled(true);
				mEase1.setEnabled(true);
				mEase2.setClickable(true);
				mEase3.setEnabled(true);
				mEase4.setEnabled(true);
				break;
				
			case 3:
				mCard.setEnabled(true);
				mEase1.setEnabled(true);
				mEase2.setEnabled(true);
				mEase3.setClickable(true);
				mEase4.setEnabled(true);
				break;
				
			case 4:
				mCard.setEnabled(true);
				mEase1.setEnabled(true);
				mEase2.setEnabled(true);
				mEase3.setEnabled(true);
				mEase4.setClickable(true);
				break;
				
			default:
				mCard.setEnabled(true);
				mEase1.setEnabled(true);
				mEase2.setEnabled(true);
				mEase3.setEnabled(true);
				mEase4.setEnabled(true);
				break;
		}
		mFlipCard.setEnabled(true);
		
		if (prefTimer)
			mCardTimer.setEnabled(true);
		
		if (prefWhiteboard) {
			mToggleWhiteboard.setEnabled(true);
			mWhiteboard.setEnabled(true);
		}
	
		if (prefWriteAnswers)
			mAnswerField.setEnabled(true);
	}
	
	private void blockControls()
	{
		mCard.setEnabled(false);
		switch(mCurrentEase)
		{
			case 1:
				mCard.setEnabled(false);
				mEase1.setClickable(false);
				mEase2.setEnabled(false);
				mEase3.setEnabled(false);
				mEase4.setEnabled(false);
				break;
				
			case 2:
				mCard.setEnabled(false);
				mEase1.setEnabled(false);
				mEase2.setClickable(false);
				mEase3.setEnabled(false);
				mEase4.setEnabled(false);
				break;
				
			case 3:
				mCard.setEnabled(false);
				mEase1.setEnabled(false);
				mEase2.setEnabled(false);
				mEase3.setClickable(false);
				mEase4.setEnabled(false);
				break;
				
			case 4:
				mCard.setEnabled(false);
				mEase1.setEnabled(false);
				mEase2.setEnabled(false);
				mEase3.setEnabled(false);
				mEase4.setClickable(false);
				break;
				
			default:
				mCard.setEnabled(false);
				mEase1.setEnabled(false);
				mEase2.setEnabled(false);
				mEase3.setEnabled(false);
				mEase4.setEnabled(false);
				break;
		}
		mFlipCard.setEnabled(false);
		
		if (prefTimer)
			mCardTimer.setEnabled(false);
		
		if (prefWhiteboard)	{
			mToggleWhiteboard.setEnabled(false);
			mWhiteboard.setEnabled(false);
		}
		
		if (prefWriteAnswers)
			mAnswerField.setEnabled(false);
	}
	
	private SharedPreferences restorePreferences()
	{
		SharedPreferences preferences = PrefSettings.getSharedPrefs(getBaseContext());
		prefTimer = preferences.getBoolean("timer", true);
		prefWhiteboard = preferences.getBoolean("whiteboard", true);
		prefWriteAnswers = preferences.getBoolean("writeAnswers", false);
		deckFilename = preferences.getString("deckFilename", "");
		prefUseRubySupport = preferences.getBoolean("useRubySupport", false);
		prefNotificationBar = preferences.getBoolean("notificationBar", true);
		displayFontSize = Integer.parseInt(preferences.getString("displayFontSize", "100"));
		prefHideQuestionInAnswer = Integer.parseInt(preferences.getString("hideQuestionInAnswer", Integer.toString(HQIA_DO_SHOW)));

		// Redraw screen with new preferences
		if(mFlipCard != null) 
		{
			if (mFlipCard.isChecked()) 
			{
				displayCardAnswer();
			} 
			else 
			{
				displayCardQuestion();
			}
		}
		
		return preferences;
	}
	
	private void updateCard(String content)
	{
		Log.i(TAG, "updateCard");

		Log.i(TAG, "Initial content = \n" + content);
		content = Sound.parseSounds(deckFilename, content);
		content = Image.loadImages(deckFilename, content);

		// In order to display the bold style correctly, we have to change
		// font-weight to 700
		content = content.replaceAll("font-weight:600;", "font-weight:700;");

		// If ruby annotation support is activated, then parse and add markup
		if (prefUseRubySupport)
			content = RubyParser.ankiRubyToMarkup(content);

		// Add CSS for font color and font size
		if (mCurrentCard != null) {
			Deck currentDeck = AnkiDroidApp.deck();
			Model myModel = Model.getModel(currentDeck, mCurrentCard.cardModelId, false);
			content = myModel.getCSSForFontColorSize(mCurrentCard.cardModelId, displayFontSize) + content;
		} else {
			mCard.getSettings().setDefaultFontSize(calculateDynamicFontSize(content));
		}

		Log.i(TAG, "content card = \n" + content);
		String card = cardTemplate.replace("::content::", content);
		mCard.loadDataWithBaseURL("", card, "text/html", "utf-8", null);
		Sound.playSounds();
	}
	
	private void reviewNextCard()
	{		
		updateCounts();
		mFlipCard.setChecked(false);
		
		if (prefWhiteboard)
			mWhiteboard.clear();
		
		if (prefTimer) {
			mCardTimer.setBase(SystemClock.elapsedRealtime());
			mCardTimer.start();
		}
	}
	
	private void displayCardQuestion()
	{
		hideEaseButtons();
		
		// If the user wants to write the answer
		if (prefWriteAnswers) {
			// Clean answer field
			mAnswerField.setText("");
			mAnswerField.setVisibility(View.VISIBLE);
		}
		
		mFlipCard.setVisibility(View.VISIBLE);
		mFlipCard.requestFocus();

		String displayString = enrichWithQASpan(mCurrentCard.question, false);
		// Show an horizontal line as separation when question is shown in answer
		// XXX Martin: is it really necessary on the question side?
		if (questionIsDisplayed()) {
			displayString = displayString + "<hr/>";
		}
		
		updateCard(displayString);
	}
	
	private void displayCardAnswer()
	{
		Log.i(TAG, "displayCardAnswer");

		String displayString = "";

		if (prefTimer)
			mCardTimer.stop();

		// If the user wrote an answer
<<<<<<< HEAD
		if(prefWriteAnswers) {
			mAnswerField.setVisibility(View.GONE);
=======
		if(prefWriteAnswers)
		{
			// Hide soft keyboard
			InputMethodManager inputMethodManager = (InputMethodManager) getSystemService(Context.INPUT_METHOD_SERVICE);
			inputMethodManager.hideSoftInputFromWindow(mAnswerField.getWindowToken(), 0);
			
>>>>>>> c5ef35e2
			if(mCurrentCard != null)
			{
				// Obtain the user answer and the correct answer
				String userAnswer = mAnswerField.getText().toString();
				Matcher spanMatcher = spanPattern.matcher(mCurrentCard.answer);
				String correctAnswer = spanMatcher.replaceAll("");
				Matcher brMatcher = brPattern.matcher(correctAnswer);
				correctAnswer = brMatcher.replaceAll("\n");

				// Obtain the diff and send it to updateCard
				DiffEngine diff = new DiffEngine();

				displayString = enrichWithQASpan(
						diff.diff_prettyHtml(diff.diff_main(userAnswer,
								correctAnswer)) + "<br/>" + mCurrentCard.answer,
						true);
			}
		}
		else 
		{
			displayString = enrichWithQASpan(mCurrentCard.answer, true);
		}
		
		// Depending on preferences do or do not show the question
		if (questionIsDisplayed()) {
			StringBuffer sb = new StringBuffer();
			sb.append(enrichWithQASpan(mCurrentCard.question, false));
			sb.append("<hr/>");
			sb.append(displayString);
			displayString = sb.toString();
			mFlipCard.setVisibility(View.GONE);
		}
		
		showEaseButtons();
		updateCard(displayString);
	}
	
	private final boolean questionIsDisplayed()
	{
		switch (prefHideQuestionInAnswer)
		{
			case HQIA_DO_HIDE: return false;
			case HQIA_DO_SHOW: return true;
			case HQIA_CARD_MODEL:
				return (Model.getModel(AnkiDroidApp.deck(),	mCurrentCard.cardModelId, false)
						.getCardModel(mCurrentCard.cardModelId).questionInAnswer == 0);		
			default:
				return true;
		}
	}
	
	/** Constant for class attribute signaling answer */
	protected final static String ANSWER_CLASS = "answer";

	/** Constant for class attribute signaling question */
	protected final static String QUESTION_CLASS = "question";

	/**
	 * Adds a span html tag around the contents to have an indication, where
	 * answer/question is displayed
	 * 
	 * @param content
	 * @param isAnswer
	 *            if true then the class attribute is set to "answer",
	 *            "question" otherwise.
	 * @return
	 */
	private final static String enrichWithQASpan(String content, boolean isAnswer) {
		StringBuffer sb = new StringBuffer();
		sb.append("<p class=\"");
		if (isAnswer) {
			sb.append(ANSWER_CLASS);
		} else {
			sb.append(QUESTION_CLASS);
		}
		sb.append("\">");
		sb.append(content);
		sb.append("</p>");
		return sb.toString();
	}
	
	/**
	 * Calculates a dynamic font size depending on the length of the contents
	 * taking into account that the input string contains html-tags, which will
	 * not be displayed and therefore should not be taken into account.
	 * 
	 * @param htmlContents
	 * @return font size respecting MIN_DYNAMIC_FONT_SIZE and
	 *         MAX_DYNAMIC_FONT_SIZE
	 */
	protected final static int calculateDynamicFontSize(String htmlContent) {
		// Replace each <br> with 15 spaces, each <hr> with 30 spaces, then
		// remove all html tags and spaces
		String realContent = htmlContent.replaceAll("\\<br.*?\\>", " ");
		realContent = realContent.replaceAll("\\<hr.*?\\>", " ");
		realContent = realContent.replaceAll("\\<.*?\\>", "");
		realContent = realContent.replaceAll("&nbsp;", " ");
		return Math.max(MIN_DYNAMIC_FONT_SIZE, MAX_DYNAMIC_FONT_SIZE
				- (int) (realContent.length() / 5));
	}
		
	private void updateCounts()
	{	
		Deck deck = AnkiDroidApp.deck();
		String unformattedTitle = getResources().getString(R.string.studyoptions_window_title);
		setTitle(String.format(unformattedTitle, deck.deckName, deck.revCount + deck.failedSoonCount, deck.cardCount));
		
		SpannableString failedSoonCount = new SpannableString(String.valueOf(deck.failedSoonCount));
		SpannableString revCount = new SpannableString(String.valueOf(deck.revCount));
		SpannableString newCount = new SpannableString(String.valueOf(deck.newCountToday));
		
		int isDue = mCurrentCard.isDue;
		int type = mCurrentCard.type;
		
		if ((isDue==1) && (type==2)) {
			newCount.setSpan(new UnderlineSpan(), 0, newCount.length(), 0);
		}		
		if ((isDue==1) && (type==1)) {
			revCount.setSpan(new UnderlineSpan(), 0, revCount.length(), 0);
		}
		if ((isDue==1) && (type==0)) {
			failedSoonCount.setSpan(new UnderlineSpan(), 0, failedSoonCount.length(), 0);
		}
		
		mTextBarRed.setText(failedSoonCount);
		mTextBarBlack.setText(revCount);
		mTextBarBlue.setText(newCount);
	}
}<|MERGE_RESOLUTION|>--- conflicted
+++ resolved
@@ -79,21 +79,31 @@
 	 */
 	private BroadcastReceiver mUnmountReceiver = null;
 
+	/** Preference: parse for ruby annotations */
+	private boolean useRubySupport;
+	
 	/**
 	 * Variables to hold preferences
 	 */
 	private boolean prefTimer;
 	private boolean prefWhiteboard;
 	private boolean prefWriteAnswers;
-	private boolean prefNotificationBar;
-	private boolean prefUseRubySupport;
 	private String deckFilename;
-	private int prefHideQuestionInAnswer;
-
-	/** Hide Question In Answer choices */
-	private static final int HQIA_DO_HIDE = 0;
-	private static final int HQIA_DO_SHOW = 1;
+	
+	private boolean notificationBar;
+	
+	/** Preference: hide the question when showing the answer */
+	private int hideQuestionInAnswer;
+
+	// private static final int HQIA_DO_HIDE = 0;
+
+	private static final int HQIA_DO_SHOW = 1; // HQIA = Hide Question In Answer
+
 	private static final int HQIA_CARD_MODEL = 2;
+
+	@SuppressWarnings("unused")
+	private boolean updateNotifications; // TODO use Veecheck only if this is
+											// true
 	
 	public String cardTemplate;
 	
@@ -117,7 +127,7 @@
 	private long mSessionTimeLimit;
 	private int mSessionCurrReps;
 
-	// Handler for the flip toggle button, between the question and the answer
+	// Handler for the flip toogle button, between the question and the answer
 	// of a card
 	private CompoundButton.OnCheckedChangeListener mFlipCardHandler = new CompoundButton.OnCheckedChangeListener()
 	{
@@ -139,13 +149,11 @@
 	{
 		public void onCheckedChanged(CompoundButton btn, boolean state)
 		{
-			if (prefWhiteboard)
-			{
-				setOverlayState(state);
-				if(!state)
-				{
-					mWhiteboard.clear();
-				}
+			
+			setOverlayState(state);
+			if(!state)
+			{
+				mWhiteboard.clear();
 			}
 		}
 	};
@@ -194,14 +202,9 @@
             // Set the correct value for the flip card button - That triggers the
             // listener which displays the question of the card
             mFlipCard.setChecked(false);
-            
-            if (prefWhiteboard)
-            	mWhiteboard.clear();
-            
-            if (prefTimer) {
-            	mCardTimer.setBase(SystemClock.elapsedRealtime());
-            	mCardTimer.start();
-            }
+            mWhiteboard.clear();
+            mCardTimer.setBase(SystemClock.elapsedRealtime());
+            mCardTimer.start();
 
             mProgressDialog.dismiss();
         }
@@ -219,6 +222,7 @@
 
 		public void onPreExecute() {
 			Reviewer.this.setProgressBarIndeterminateVisibility(true);
+			//disableControls();
 			blockControls();
 		}
 
@@ -270,6 +274,7 @@
 		        // Start reviewing next card
 		        Reviewer.this.mCurrentCard = newCard;
 		        Reviewer.this.setProgressBarIndeterminateVisibility(false);
+		        //Reviewer.this.enableControls();
 				Reviewer.this.unblockControls();
 		        Reviewer.this.reviewNextCard();
 		    }
@@ -298,7 +303,7 @@
 			restorePreferences();
 			
 			// Remove the status bar and make title bar progress available
-			if(prefNotificationBar == false)
+			if(notificationBar == false) 
 			{
 				getWindow().setFlags(WindowManager.LayoutParams.FLAG_FULLSCREEN, WindowManager.LayoutParams.FLAG_FULLSCREEN);
 			}
@@ -362,8 +367,8 @@
 	  else if(newConfig.orientation == Configuration.ORIENTATION_PORTRAIT)
 		  sdLayout.setPadding(0, 100, 0, 0);
 
-	  if (prefWhiteboard)
-		  mWhiteboard.rotate();
+	  mWhiteboard.rotate();
+	  
 	}
 	
     /**
@@ -410,17 +415,11 @@
 		mTextBarRed = (TextView) findViewById(R.id.red_number);
 		mTextBarBlack = (TextView) findViewById(R.id.black_number);
 		mTextBarBlue = (TextView) findViewById(R.id.blue_number);
-		if (prefTimer)
-			mCardTimer = (Chronometer) findViewById(R.id.card_time);
+		mCardTimer = (Chronometer) findViewById(R.id.card_time);
 		mFlipCard = (ToggleButton) findViewById(R.id.flip_card);
-		if (prefWhiteboard)
-		{
-			mWhiteboard = (Whiteboard) findViewById(R.id.whiteboard);
-			mToggleWhiteboard = (ToggleButton) findViewById(R.id.toggle_overlay);
-			mToggleWhiteboard.setOnCheckedChangeListener(mToggleOverlayHandler);
-		}
-		if (prefWriteAnswers)
-			mAnswerField = (EditText) findViewById(R.id.answer_field);
+		mToggleWhiteboard = (ToggleButton) findViewById(R.id.toggle_overlay);
+		mWhiteboard = (Whiteboard) findViewById(R.id.whiteboard);
+		mAnswerField = (EditText) findViewById(R.id.answer_field);
 
 		hideEaseButtons();
 		showControls();
@@ -431,6 +430,7 @@
 		mEase4.setOnClickListener(mSelectEaseHandler);
 		mFlipCard.setChecked(true); // Fix for mFlipCardHandler not being called on first deck load.
 		mFlipCard.setOnCheckedChangeListener(mFlipCardHandler);
+		mToggleWhiteboard.setOnCheckedChangeListener(mToggleOverlayHandler);
 
 		mCard.setFocusable(false);
 	}
@@ -554,18 +554,33 @@
 		mTextBarBlue.setVisibility(View.VISIBLE);
 		mFlipCard.setVisibility(View.VISIBLE);
 		
-		if (prefTimer)
+		if (!prefTimer)
+		{
+			mCardTimer.setVisibility(View.GONE);
+		} else
+		{
 			mCardTimer.setVisibility(View.VISIBLE);
-
-		if (prefWhiteboard)
+		}
+		if (!prefWhiteboard)
+		{
+			mToggleWhiteboard.setVisibility(View.GONE);
+			mWhiteboard.setVisibility(View.GONE);
+		} else
 		{
 			mToggleWhiteboard.setVisibility(View.VISIBLE);
 			if (mToggleWhiteboard.isChecked())
+			{
 				mWhiteboard.setVisibility(View.VISIBLE);
-		}
-		
-		if (prefWriteAnswers)
+			}
+		}
+		
+		if (!prefWriteAnswers)
+		{
+			mAnswerField.setVisibility(View.GONE);
+		} else
+		{
 			mAnswerField.setVisibility(View.VISIBLE);
+		}
 	}
 	
 	public void setOverlayState(boolean enabled)
@@ -581,16 +596,40 @@
 		mTextBarBlack.setVisibility(View.GONE);
 		mTextBarBlue.setVisibility(View.GONE);
 		mFlipCard.setVisibility(View.GONE);
-		if (prefTimer)
-			mCardTimer.setVisibility(View.GONE);
-		if (prefWhiteboard)
-		{
-			mToggleWhiteboard.setVisibility(View.GONE);
-			mWhiteboard.setVisibility(View.GONE);
-		}
-		if (prefWriteAnswers)
-			mAnswerField.setVisibility(View.GONE);
-	}
+		mCardTimer.setVisibility(View.GONE);
+		mToggleWhiteboard.setVisibility(View.GONE);
+		mWhiteboard.setVisibility(View.GONE);
+		mAnswerField.setVisibility(View.GONE);
+	}
+	
+	/* COMMENT: Using unblockControls() and blockControls() instead (06-05-2010)
+	private void enableControls()
+	{
+		mCard.setEnabled(true);
+		mEase0.setEnabled(true);
+		mEase1.setEnabled(true);
+		mEase2.setEnabled(true);
+		mEase3.setEnabled(true);
+		mFlipCard.setEnabled(true);
+		mCardTimer.setEnabled(true);
+		mToggleWhiteboard.setEnabled(true);
+		mWhiteboard.setEnabled(true);
+		mAnswerField.setEnabled(true);
+	}
+	
+	private void disableControls()
+	{
+		mCard.setEnabled(false);
+		mEase0.setEnabled(false);
+		mEase1.setEnabled(false);
+		mEase2.setEnabled(false);
+		mEase3.setEnabled(false);
+		mFlipCard.setEnabled(false);
+		mCardTimer.setEnabled(false);
+		mToggleWhiteboard.setEnabled(false);
+		mWhiteboard.setEnabled(false);
+		mAnswerField.setEnabled(false);
+	}*/
 	
 	private void unblockControls()
 	{
@@ -638,17 +677,10 @@
 				break;
 		}
 		mFlipCard.setEnabled(true);
-		
-		if (prefTimer)
-			mCardTimer.setEnabled(true);
-		
-		if (prefWhiteboard) {
-			mToggleWhiteboard.setEnabled(true);
-			mWhiteboard.setEnabled(true);
-		}
-	
-		if (prefWriteAnswers)
-			mAnswerField.setEnabled(true);
+		mCardTimer.setEnabled(true);
+		mToggleWhiteboard.setEnabled(true);
+		mWhiteboard.setEnabled(true);
+		mAnswerField.setEnabled(true);
 	}
 	
 	private void blockControls()
@@ -697,17 +729,10 @@
 				break;
 		}
 		mFlipCard.setEnabled(false);
-		
-		if (prefTimer)
-			mCardTimer.setEnabled(false);
-		
-		if (prefWhiteboard)	{
-			mToggleWhiteboard.setEnabled(false);
-			mWhiteboard.setEnabled(false);
-		}
-		
-		if (prefWriteAnswers)
-			mAnswerField.setEnabled(false);
+		mCardTimer.setEnabled(false);
+		mToggleWhiteboard.setEnabled(false);
+		mWhiteboard.setEnabled(false);
+		mAnswerField.setEnabled(false);
 	}
 	
 	private SharedPreferences restorePreferences()
@@ -717,10 +742,11 @@
 		prefWhiteboard = preferences.getBoolean("whiteboard", true);
 		prefWriteAnswers = preferences.getBoolean("writeAnswers", false);
 		deckFilename = preferences.getString("deckFilename", "");
-		prefUseRubySupport = preferences.getBoolean("useRubySupport", false);
-		prefNotificationBar = preferences.getBoolean("notificationBar", true);
+		useRubySupport = preferences.getBoolean("useRubySupport", false);
+		notificationBar = preferences.getBoolean("notificationBar", true);
 		displayFontSize = Integer.parseInt(preferences.getString("displayFontSize", "100"));
-		prefHideQuestionInAnswer = Integer.parseInt(preferences.getString("hideQuestionInAnswer", Integer.toString(HQIA_DO_SHOW)));
+		hideQuestionInAnswer = Integer.parseInt(preferences.getString("hideQuestionInAnswer", Integer.toString(HQIA_DO_SHOW)));
+		updateNotifications = preferences.getBoolean("enabled", true);
 
 		// Redraw screen with new preferences
 		if(mFlipCard != null) 
@@ -751,10 +777,11 @@
 		content = content.replaceAll("font-weight:600;", "font-weight:700;");
 
 		// If ruby annotation support is activated, then parse and add markup
-		if (prefUseRubySupport)
+		if (useRubySupport) {
 			content = RubyParser.ankiRubyToMarkup(content);
-
-		// Add CSS for font color and font size
+		}
+
+		// Add CSS for font colour and font size
 		if (mCurrentCard != null) {
 			Deck currentDeck = AnkiDroidApp.deck();
 			Model myModel = Model.getModel(currentDeck, mCurrentCard.cardModelId, false);
@@ -774,23 +801,20 @@
 		updateCounts();
 		mFlipCard.setChecked(false);
 		
-		if (prefWhiteboard)
-			mWhiteboard.clear();
-		
-		if (prefTimer) {
-			mCardTimer.setBase(SystemClock.elapsedRealtime());
-			mCardTimer.start();
-		}
+		mWhiteboard.clear();
+		mCardTimer.setBase(SystemClock.elapsedRealtime());
+		mCardTimer.start();
 	}
 	
 	private void displayCardQuestion()
 	{
+		// Clean answer field
+		mAnswerField.setText("");
 		hideEaseButtons();
 		
 		// If the user wants to write the answer
-		if (prefWriteAnswers) {
-			// Clean answer field
-			mAnswerField.setText("");
+		if(prefWriteAnswers)
+		{
 			mAnswerField.setVisibility(View.VISIBLE);
 		}
 		
@@ -798,9 +822,8 @@
 		mFlipCard.requestFocus();
 
 		String displayString = enrichWithQASpan(mCurrentCard.question, false);
-		// Show an horizontal line as separation when question is shown in answer
-		// XXX Martin: is it really necessary on the question side?
-		if (questionIsDisplayed()) {
+		// Depending on preferences do or do not show the question
+		if (calculateShowQuestion()) {
 			displayString = displayString + "<hr/>";
 		}
 		
@@ -810,24 +833,19 @@
 	private void displayCardAnswer()
 	{
 		Log.i(TAG, "displayCardAnswer");
-
+			
+		mCardTimer.stop();
+		mAnswerField.setVisibility(View.GONE);
+		
 		String displayString = "";
-
-		if (prefTimer)
-			mCardTimer.stop();
-
+		
 		// If the user wrote an answer
-<<<<<<< HEAD
-		if(prefWriteAnswers) {
-			mAnswerField.setVisibility(View.GONE);
-=======
 		if(prefWriteAnswers)
 		{
 			// Hide soft keyboard
 			InputMethodManager inputMethodManager = (InputMethodManager) getSystemService(Context.INPUT_METHOD_SERVICE);
 			inputMethodManager.hideSoftInputFromWindow(mAnswerField.getWindowToken(), 0);
 			
->>>>>>> c5ef35e2
 			if(mCurrentCard != null)
 			{
 				// Obtain the user answer and the correct answer
@@ -845,6 +863,10 @@
 								correctAnswer)) + "<br/>" + mCurrentCard.answer,
 						true);
 			}
+			else
+			{
+				displayString = "";
+			}
 		}
 		else 
 		{
@@ -852,31 +874,37 @@
 		}
 		
 		// Depending on preferences do or do not show the question
-		if (questionIsDisplayed()) {
+		if (calculateShowQuestion()) {
 			StringBuffer sb = new StringBuffer();
 			sb.append(enrichWithQASpan(mCurrentCard.question, false));
 			sb.append("<hr/>");
 			sb.append(displayString);
 			displayString = sb.toString();
-			mFlipCard.setVisibility(View.GONE);
+			mFlipCard.setVisibility(View.INVISIBLE);
+			// TODO: Test what happens when we show both question and answer and we hide timer and whiteboard
+			/*
+			if (!timerAndWhiteboard) {
+				mChronoButtonsLayout.setVisibility(View.GONE);
+			}
+			*/
+
 		}
 		
 		showEaseButtons();
 		updateCard(displayString);
 	}
 	
-	private final boolean questionIsDisplayed()
-	{
-		switch (prefHideQuestionInAnswer)
-		{
-			case HQIA_DO_HIDE: return false;
-			case HQIA_DO_SHOW: return true;
-			case HQIA_CARD_MODEL:
-				return (Model.getModel(AnkiDroidApp.deck(),	mCurrentCard.cardModelId, false)
-						.getCardModel(mCurrentCard.cardModelId).questionInAnswer == 0);		
-			default:
-				return true;
-		}
+	private final boolean calculateShowQuestion() {
+		if(HQIA_DO_SHOW == hideQuestionInAnswer) 
+		{
+			return true;
+		}
+		if(HQIA_CARD_MODEL == hideQuestionInAnswer && 
+				Model.getModel(AnkiDroidApp.deck(), mCurrentCard.cardModelId, false).getCardModel(mCurrentCard.cardModelId).questionInAnswer == 0) 
+		{
+			return true;
+		}
+		return false;
 	}
 	
 	/** Constant for class attribute signaling answer */
