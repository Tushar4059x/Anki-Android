/***************************************************************************************
 * This program is free software; you can redistribute it and/or modify it under        *
 * the terms of the GNU General Public License as published by the Free Software        *
 * Foundation; either version 3 of the License, or (at your option) any later           *
 * version.                                                                             *
 *                                                                                      *
 * This program is distributed in the hope that it will be useful, but WITHOUT ANY      *
 * WARRANTY; without even the implied warranty of MERCHANTABILITY or FITNESS FOR A      *
 * PARTICULAR PURPOSE. See the GNU General Public License for more details.             *
 *                                                                                      *
 * You should have received a copy of the GNU General Public License along with         *
 * this program.  If not, see <http://www.gnu.org/licenses/>.                           *
 ****************************************************************************************/

package com.ichi2.anki;import com.ichi2.anki2.R;

import java.io.BufferedReader;
import java.io.File;
import java.io.FileInputStream;
import java.io.IOException;
import java.io.InputStreamReader;
import java.lang.reflect.InvocationTargetException;
import java.lang.reflect.Method;
import java.text.DecimalFormat;
import java.text.DecimalFormatSymbols;
import java.text.ParseException;
import java.util.Locale;
import java.util.regex.Matcher;
import java.util.regex.Pattern;

import org.json.JSONException;

import android.app.Activity;
import android.app.Dialog;
import android.content.BroadcastReceiver;
import android.content.Context;
import android.content.DialogInterface;
import android.content.DialogInterface.OnCancelListener;
import android.content.Intent;
import android.content.IntentFilter;
import android.content.SharedPreferences;
import android.content.pm.ActivityInfo;
import android.content.res.Configuration;
import android.content.res.Resources;
import android.graphics.Color;
import android.graphics.Typeface;
import android.graphics.drawable.Drawable;
import android.hardware.Sensor;
import android.hardware.SensorEvent;
import android.hardware.SensorEventListener;
import android.hardware.SensorManager;
import android.media.AudioManager;
import android.os.Bundle;
import android.os.Handler;
import android.os.Message;
import android.os.SystemClock;
import android.os.Vibrator;
import android.text.ClipboardManager;
import android.text.Html;
import android.text.SpannableString;
import android.text.SpannableStringBuilder;
import android.text.Spanned;
import android.text.SpannedString;
import android.text.style.StyleSpan;
import android.text.style.UnderlineSpan;
import android.util.Log;
import android.view.GestureDetector;
import android.view.GestureDetector.SimpleOnGestureListener;
import android.view.Gravity;
import android.view.KeyEvent;
import android.view.Menu;
import android.view.MenuItem;
import android.view.MotionEvent;
import android.view.SubMenu;
import android.view.View;
import android.view.View.OnClickListener;
import android.view.Window;
import android.view.WindowManager;
import android.view.animation.AccelerateDecelerateInterpolator;
import android.view.animation.AccelerateInterpolator;
import android.view.animation.DecelerateInterpolator;
import android.view.inputmethod.InputMethodManager;
import android.webkit.JsResult;
import android.webkit.WebChromeClient;
import android.webkit.WebView;
import android.widget.Button;
import android.widget.Chronometer;
import android.widget.EditText;
import android.widget.FrameLayout;
import android.widget.FrameLayout.LayoutParams;
import android.widget.LinearLayout;
import android.widget.TextView;

import com.ichi2.anim.ActivityTransitionAnimation;
import com.ichi2.anim.Animation3D;
import com.ichi2.anim.ViewAnimation;
import com.ichi2.anki2.R;
import com.ichi2.async.DeckTask;
import com.ichi2.libanki.Card;
import com.ichi2.libanki.Collection;
import com.ichi2.libanki.Sched;
import com.ichi2.libanki.Sound;
import com.ichi2.libanki.Utils;
import com.ichi2.themes.StyledDialog;
import com.ichi2.themes.StyledProgressDialog;
import com.ichi2.themes.Themes;
import com.ichi2.utils.DiffEngine;
import com.ichi2.utils.RubyParser;
import com.ichi2.widget.WidgetStatus;
import com.tomgibara.android.veecheck.util.PrefSettings;
import com.zeemote.zc.event.ButtonEvent;
import com.zeemote.zc.event.IButtonListener;
import com.zeemote.zc.util.JoystickToButtonAdapter;

import org.amr.arabic.ArabicUtilities;

import java.io.BufferedReader;
import java.io.File;
import java.io.FileInputStream;
import java.io.IOException;
import java.io.InputStreamReader;
import java.lang.reflect.InvocationTargetException;
import java.lang.reflect.Method;
import java.text.DecimalFormat;
import java.text.DecimalFormatSymbols;
import java.text.ParseException;
import java.util.Locale;
import java.util.regex.Matcher;
import java.util.regex.Pattern;

public class Reviewer extends Activity implements IButtonListener{
    /**
     * Result codes that are returned when this activity finishes.
     */
    public static final int RESULT_DEFAULT = 50;
    public static final int RESULT_SESSION_COMPLETED = 51;
    public static final int RESULT_NO_MORE_CARDS = 52;
    public static final int RESULT_EDIT_CARD_RESET = 53;
    public static final int RESULT_ANSWERING_ERROR = 54;
    public static final int RESULT_DECK_CLOSED = 55;

    /**
     * Possible values for update card handler
     */
    public static final int UPDATE_CARD_NEW_CARD = 0;
    public static final int UPDATE_CARD_SHOW_QUESTION = 1;
    public static final int UPDATE_CARD_SHOW_ANSWER = 2;
    
    /**
     * Available options performed by other activities.
     */
    public static final int EDIT_CURRENT_CARD = 0;

    /** Constant for class attribute signaling answer */
    public static final String ANSWER_CLASS = "answer";

    /** Constant for class attribute signaling question */
    public static final String QUESTION_CLASS = "question";

    /** Max size of the font for dynamic calculation of font size */
    private static final int DYNAMIC_FONT_MAX_SIZE = 14;

    /** Min size of the font for dynamic calculation of font size */
    private static final int DYNAMIC_FONT_MIN_SIZE = 3;
    private static final int DYNAMIC_FONT_FACTOR = 5;

    private static final int TOTAL_WIDTH_PADDING = 10;

    /**
     * Menus
     */
    private static final int MENU_WHITEBOARD = 0;
    private static final int MENU_CLEAR_WHITEBOARD = 1;
    private static final int MENU_EDIT = 2;
    private static final int MENU_REMOVE = 3;
    private static final int MENU_REMOVE_BURY = 31;
    private static final int MENU_REMOVE_SUSPEND = 32;
    private static final int MENU_REMOVE_DELETE = 33;
    private static final int MENU_SEARCH = 4;
    private static final int MENU_MARK = 5;
    private static final int MENU_UNDO = 6;

    public static final int EASE_FAILED = 1;
    public static final int EASE_HARD = 2;
    public static final int EASE_MID = 3;
    public static final int EASE_EASY = 4;

    /** Zeemote messages */
    private static final int MSG_ZEEMOTE_BUTTON_A = 0x110;
    private static final int MSG_ZEEMOTE_BUTTON_B = MSG_ZEEMOTE_BUTTON_A+1;
    private static final int MSG_ZEEMOTE_BUTTON_C = MSG_ZEEMOTE_BUTTON_A+2;
    private static final int MSG_ZEEMOTE_BUTTON_D = MSG_ZEEMOTE_BUTTON_A+3;
    private static final int MSG_ZEEMOTE_STICK_UP = MSG_ZEEMOTE_BUTTON_A+4;
    private static final int MSG_ZEEMOTE_STICK_DOWN = MSG_ZEEMOTE_BUTTON_A+5;
    private static final int MSG_ZEEMOTE_STICK_LEFT = MSG_ZEEMOTE_BUTTON_A+6;
    private static final int MSG_ZEEMOTE_STICK_RIGHT = MSG_ZEEMOTE_BUTTON_A+7;
    
    /** Regex pattern used in removing tags from text before diff */
    private static final Pattern sSpanPattern = Pattern.compile("</?span[^>]*>");
    private static final Pattern sBrPattern = Pattern.compile("<br\\s?/?>");

    /**
     * Regex patterns used in identifying and fixing Hebrew words, so we can reverse them
     */
    private static final Pattern sHebrewPattern = Pattern.compile(
    // Two cases caught below:
            // Either a series of characters, starting from a hebrew character...
            "([[\\u0591-\\u05F4][\\uFB1D-\\uFB4F]]" +
            // ...followed by hebrew characters, punctuation, parenthesis, spaces, numbers or numerical symbols...
            "[[\\u0591-\\u05F4][\\uFB1D-\\uFB4F],.?!;:\"'\\[\\](){}+\\-*/%=0-9\\s]*" +
            // ...and ending with hebrew character, punctuation or numerical symbol
            "[[\\u0591-\\u05F4][\\uFB1D-\\uFB4F],.?!;:0-9%])|" +
            // or just a single Hebrew character
            "([[\\u0591-\\u05F4][\\uFB1D-\\uFB4F]])");
    private static final Pattern sHebrewVowelsPattern = Pattern.compile(
            "[[\\u0591-\\u05BD][\\u05BF\\u05C1\\u05C2\\u05C4\\u05C5\\u05C7]]");
    // private static final Pattern sBracketsPattern = Pattern.compile("[()\\[\\]{}]");
    // private static final Pattern sNumeralsPattern = Pattern.compile("[0-9][0-9%]+");
    private static final Pattern sFenPattern = Pattern.compile("\\[fen ?([^\\]]*)\\]([^\\[]+)\\[/fen\\]");
    private static final Pattern sFenOrientationPattern = Pattern.compile("orientation *= *\"?(black|white)\"?");

    /** Hide Question In Answer choices */
    private static final int HQIA_DO_HIDE = 0;
    private static final int HQIA_DO_SHOW = 1;
    private static final int HQIA_CARD_MODEL = 2;

    private static Card sEditorCard; // To be assigned as the currentCard or a
    // new card to be sent to and from
    // editor

    private static boolean sDisplayAnswer = false; // Indicate if "show answer"
    // button has been pressed

    /** The percentage of the absolute font size specified in the deck. */
    private int mDisplayFontSize = 100;
    
    /** The absolute CSS measurement units inclusive semicolon for pattern search */
    private static final String[] ABSOLUTE_CSS_UNITS = {"px;", "pt;", "in;", "cm;", "mm;", "pc;"};
    
    /** The relative CSS measurement units inclusive semicolon for pattern search */
    private static final String[] RELATIVE_CSS_UNITS = {"%;", "em;"};

    /**
     * Broadcast that informs us when the sd card is about to be unmounted
     */
    private BroadcastReceiver mUnmountReceiver = null;

    private boolean mInBackground = false;

    /**
     * Variables to hold preferences
     */
    private boolean mPrefTimer;
    private boolean mPrefWhiteboard;
    private boolean mPrefWriteAnswers;
    private boolean mPrefTextSelection;
    private boolean mInputWorkaround;
    private boolean mLongClickWorkaround;
    private boolean mPrefFullscreenReview;
    private boolean mshowNextReviewTime;
    private boolean mZoomEnabled;    
//    private boolean mZeemoteEnabled;    
    private boolean mPrefUseRubySupport; // Parse for ruby annotations
    private String mDeckFilename;
    private int mRelativeButtonSize;
    private boolean mDoubleScrolling;
    private boolean mScrollingButtons;
    private boolean mGesturesEnabled;
    private boolean mShakeEnabled = false;
    private int mShakeIntensity;
    private boolean mShakeActionStarted = false;
    private boolean mPrefFixHebrew; // Apply manual RTL for hebrew text - bug in Android WebView
    private boolean mPrefConvertFen;
    private boolean mPrefFixArabic;
    // Android WebView
    private boolean mSpeakText;
    private boolean mPlaySoundsAtStart;
    private boolean mInvertedColors = false;
    private int mCurrentBackgroundColor;
    private boolean mBlackWhiteboard = true;
    private boolean mSwapQA = false;
    private boolean mNightMode = false;
    private boolean mIsLastCard = false;
    private boolean mShowProgressBars;
    private boolean mPrefUseTimer;
    private boolean mShowAnimations = false;
    private boolean mSimpleInterface = false;
    private String mLocale;

    private boolean mIsSelecting = false;
    private boolean mTouchStarted = false;

//    @SuppressWarnings("unused")
//    private boolean mUpdateNotifications; // TODO use Veecheck only if this is true

    private String mCardTemplate;

    private String mMediaDir;

    private boolean mInEditor = false;
    
    /**
     * Variables to hold layout objects that we need to update or handle events for
     */
    private View mMainLayout;
    private View mLookUpIcon;
    private FrameLayout mCardContainer;
    private WebView mCard;
    private TextView mSimpleCard;
    private WebView mNextCard;
    private FrameLayout mCardFrame;
    private FrameLayout mTouchLayer;
    private TextView mTextBarRed;
    private TextView mTextBarBlack;
    private TextView mTextBarBlue;
    private TextView mChosenAnswer;
    private LinearLayout mProgressBars;
    private View mSessionYesBar;
    private View mSessionProgressBar;
    private TextView mNext1;
    private TextView mNext2;
    private TextView mNext3;
    private TextView mNext4;
    private Button mFlipCard;
    private EditText mAnswerField;
    private Button mEase1;
    private Button mEase2;
    private Button mEase3;
    private Button mEase4;
    private LinearLayout mFlipCardLayout;
    private LinearLayout mEase1Layout;
    private LinearLayout mEase2Layout;
    private LinearLayout mEase3Layout;
    private LinearLayout mEase4Layout;
    private Chronometer mCardTimer;
    private Whiteboard mWhiteboard;
	private ClipboardManager mClipboard;
    private StyledProgressDialog mProgressDialog;

    private Card mCurrentCard;
    private int mCurrentEase;

    private long mSessionTimeLimit;
    private int mSessionCurrReps;
    private float mScaleInPercent;
    private boolean mShowWhiteboard = false;

    private int mNextTimeTextColor;
    private int mNextTimeTextRecomColor;

    private int mForegroundColor;
    private boolean mChangeBorderStyle;
    
    private int mButtonHeight = 0;

    private boolean mConfigurationChanged = false;
    private int mShowChosenAnswerLength = 2000;

    private boolean mShowCongrats = false;

    private int mStatisticBarsMax;
    private int mStatisticBarsHeight;
    private int mStatisticsTodaysNoCount;
    private int mStatisticsMatureCount;
    private int mStatisticsMatureNoCount;
    private boolean mReloadStatistics = true;

    private long mSavedTimer = 0;

    private boolean mRefreshWebview = false;
    private String[] mCustomFontFiles;
    private String mCustomDefaultFontCss;
    private String mCustomFontStyle;

	/** 
	 * Shake Detection
	 */
	private SensorManager mSensorManager;
	private float mAccel; // acceleration apart from gravity
	private float mAccelCurrent; // current acceleration including gravity
	private float mAccelLast; // last acceleration including gravity

	/**
     * Swipe Detection
     */
    private GestureDetector gestureDetector;
    View.OnTouchListener gestureListener;

    /**
     * Gesture Allocation
     */
 	private int mGestureSwipeUp;
 	private int mGestureSwipeDown;
 	private int mGestureSwipeLeft;
 	private int mGestureSwipeRight;
 	private int mGestureShake;
 	private int mGestureDoubleTap;
 	private int mGestureTapLeft;
 	private int mGestureTapRight;
 	private int mGestureTapTop;
 	private int mGestureTapBottom;
 	private int mGestureLongclick;

 	private static final int GESTURE_NOTHING = 0;
 	private static final int GESTURE_ANSWER_EASE1 = 1;
 	private static final int GESTURE_ANSWER_EASE2 = 2;
 	private static final int GESTURE_ANSWER_EASE3 = 3;
 	private static final int GESTURE_ANSWER_EASE4 = 4;
 	private static final int GESTURE_ANSWER_RECOMMENDED = 5;
 	private static final int GESTURE_ANSWER_BETTER_THAN_RECOMMENDED = 6;
 	private static final int GESTURE_UNDO = 7;
 	private static final int GESTURE_REDO = 8;
 	private static final int GESTURE_EDIT = 9;
 	private static final int GESTURE_MARK = 10;
 	private static final int GESTURE_LOOKUP = 11;
 	private static final int GESTURE_BURY= 12;
 	private static final int GESTURE_SUSPEND = 13;
 	private static final int GESTURE_DELETE = 14;
 	private static final int GESTURE_CLEAR_WHITEBOARD = 15;
 	private static final int GESTURE_EXIT = 16;

 	private Spanned mCardContent;
 	private String mBaseUrl;

 	private static final int ANIMATION_NO_ANIMATION = 0;
 	private static final int ANIMATION_TURN = 1;
 	private static final int ANIMATION_NEXT_CARD_FROM_RIGHT = 2;
 	private static final int ANIMATION_NEXT_CARD_FROM_LEFT = 3;
 	private static final int ANIMATION_SLIDE_OUT_TO_LEFT = 4;
 	private static final int ANIMATION_SLIDE_OUT_TO_RIGHT = 5;
 	private static final int ANIMATION_SLIDE_IN_FROM_RIGHT = 6;
 	private static final int ANIMATION_SLIDE_IN_FROM_LEFT = 7;

 	private int mNextAnimation = 0;
    private int mAnimationDurationTurn = 500;
    private int mAnimationDurationMove = 500;

    private int mFadeDuration = 300;

	private Method mSetScrollbarBarFading = null;
	private Method mSetTextIsSelectable = null;

	private Sched mSched;

 	/**
 	 * Zeemote controller
 	 */
	protected JoystickToButtonAdapter adapter;

//    private int zEase;
    
    /**
     * The answer in the compare to field for the current card if answer should be given by learner.
     * Null if the CardLayout in the deck says do not type answer. See also Card.getComparedFieldAnswer().
    */
    private String comparedFieldAnswer = null;
    
    /** The class attribute of the comparedField for formatting */
    private String comparedFieldClass = null;


    // ----------------------------------------------------------------------------
    // LISTENERS
    // ----------------------------------------------------------------------------

    /**
     * From http://stackoverflow.com/questions/2317428/android-i-want-to-shake-it Thilo Koehler
     */
 	private final SensorEventListener mSensorListener = new SensorEventListener() {
 	    public void onSensorChanged(SensorEvent se) {

 	      float x = se.values[0];
 	      float y = se.values[1];
 	      float z = se.values[2] / 2;
 	      mAccelLast = mAccelCurrent;
 	      mAccelCurrent = (float) Math.sqrt((double) (x*x + y*y + z*z));
 	      float delta = mAccelCurrent - mAccelLast;
 	      mAccel = mAccel * 0.9f + delta; // perform low-cut filter
 	      if (!mShakeActionStarted && mAccel >= (mShakeIntensity / 10)) {
 	    	  mShakeActionStarted = true;
 	    	  executeCommand(mGestureShake);
 	      }
 	    }

 	    public void onAccuracyChanged(Sensor sensor, int accuracy) {
 	    }
 	  };

 	  
    private Handler mHandler = new Handler() {

        @Override
        public void handleMessage(Message msg) {
            Sound.stopSounds();
            Sound.playSound((String) msg.obj, null);
        }
    };


    private final Handler longClickHandler = new Handler();
    private final Runnable longClickTestRunnable = new Runnable() {
        public void run() {
    		Log.i(AnkiDroidApp.TAG, "onEmulatedLongClick");
        	Vibrator vibratorManager = (Vibrator) getSystemService(Context.VIBRATOR_SERVICE);
            vibratorManager.vibrate(50);
            longClickHandler.postDelayed(startLongClickAction, 300);
        }
    };
    private final Runnable startLongClickAction = new Runnable() {
        public void run() {
            executeCommand(mGestureLongclick);
        }
    };


    private View.OnClickListener mCardStatisticsListener = new View.OnClickListener() {
        @Override
        public void onClick(View view) {
            Log.i(AnkiDroidApp.TAG, "Show card statistics");
            stopTimer();
//			Themes.htmlOkDialog(Reviewer.this, getResources().getString(R.string.card_browser_card_details), mCurrentCard.getCardDetails(Reviewer.this, false), new DialogInterface.OnClickListener() {
//				@Override
//				public void onClick(DialogInterface dialog, int which) {
//					restartTimer();
//				}
//			}, new OnCancelListener() {
//				@Override
//				public void onCancel(DialogInterface arg0) {
//					restartTimer();
//				}
//			}).show();
        }
    };


    // Handler for the "show answer" button
    private View.OnClickListener mFlipCardListener = new View.OnClickListener() {
        @Override
        public void onClick(View view) {
            Log.i(AnkiDroidApp.TAG, "Flip card changed:");
            mTimeoutHandler.removeCallbacks(mShowAnswerTask);
            displayCardAnswer();
        }
    };


    private View.OnClickListener mSelectEaseHandler = new View.OnClickListener() {
        @Override
        public void onClick(View view) {
        	mTimeoutHandler.removeCallbacks(mShowQuestionTask);
            switch (view.getId()) {
                case R.id.flashcard_layout_ease1:
                    answerCard(1);
                    break;
                case R.id.flashcard_layout_ease2:
                	answerCard(2);
                    break;
                case R.id.flashcard_layout_ease3:
                	answerCard(3);
                    break;
                case R.id.flashcard_layout_ease4:
                	answerCard(4);
                    break;
                default:
                    mCurrentEase = 0;
                    return;
            }
        }
    };


    private View.OnTouchListener mGestureListener = new View.OnTouchListener() {
        @Override
        public boolean onTouch(View v, MotionEvent event) {
            if (gestureDetector.onTouchEvent(event)) {
                return true;
            }
            if (mPrefTextSelection && !mLongClickWorkaround) {
            	switch (event.getAction()) {
            	case MotionEvent.ACTION_DOWN:
            		mTouchStarted = true;
            		longClickHandler.postDelayed(longClickTestRunnable, 800);
            		break;
            	case MotionEvent.ACTION_UP:
            	case MotionEvent.ACTION_MOVE:
                    if(mTouchStarted) {
                        longClickHandler.removeCallbacks(longClickTestRunnable);
                    	mTouchStarted = false;
                    }
            		break;
            	}
            }
            try {
                if (event != null) {
                	if (mSimpleInterface) {
                		mSimpleCard.dispatchTouchEvent(event);
                	} else {
        	            mCard.dispatchTouchEvent(event);	
                	}   	            
                }            	
            } catch (NullPointerException e) {
            	Log.e(AnkiDroidApp.TAG, "Error on dispatching touch event: " + e);
            	if (mInputWorkaround) {
                	Log.e(AnkiDroidApp.TAG, "Error on using InputWorkaround: " + e + " --> disabled");
                	PrefSettings.getSharedPrefs(getBaseContext()).edit().putBoolean("inputWorkaround", false).commit();            		
                	finish();
            	}
            }
            return false;
        }
    };

    
    private View.OnLongClickListener mLongClickListener = new View.OnLongClickListener() {

    	@Override
    	public boolean onLongClick(View view) {
    		if (mIsSelecting) {
    			return false;
    		}
    		Log.i(AnkiDroidApp.TAG, "onLongClick");
    		Vibrator vibratorManager = (Vibrator) getSystemService(Context.VIBRATOR_SERVICE);
    		vibratorManager.vibrate(50);
            longClickHandler.postDelayed(startLongClickAction, 300);
    		return true;
    	}
    };


    private DeckTask.TaskListener mMarkCardHandler = new DeckTask.TaskListener() {
        @Override
        public void onPreExecute() {
        	Resources res = getResources();
            mProgressDialog = StyledProgressDialog.show(Reviewer.this, "", res.getString(R.string.saving_changes), true);
        }


        @Override
        public void onProgressUpdate(DeckTask.TaskData... values) {
            mCurrentCard = values[0].getCard();
        }


        @Override
        public void onPostExecute(DeckTask.TaskData result) {
            if (!result.getBoolean()) {
            	// RuntimeException occured on marking cards
                closeReviewer(RESULT_ANSWERING_ERROR, true);
            }
            mProgressDialog.dismiss();
        }
    };

//    private DeckTask.TaskListener mDismissCardHandler = new DeckTask.TaskListener() {
//    	boolean mSessionComplete;
//    	boolean mNoMoreCards;
//
//        @Override
//        public void onPreExecute() {
//        }
//
//
//        @Override
//        public void onProgressUpdate(DeckTask.TaskData... values) {
////        	boolean[] results = postAnswerCard(values);
////        	mSessionComplete = results[0];
////        	mNoMoreCards = results[1];
//        }
//
//
//        @Override
//        public void onPostExecute(DeckTask.TaskData result) {
//            if (!result.getBoolean()) {
//            	// RuntimeException occured on dismissing cards
//                Reviewer.this.setResult(RESULT_ANSWERING_ERROR);
//                closeReviewer(RESULT_ANSWERING_ERROR, true);
//                return;
//            }
//            // Check for no more cards before session complete. If they are both true,
//            // no more cards will take precedence when returning to study options.
//            if (mNoMoreCards) {
//                mShowCongrats = true;
//                closeReviewer(RESULT_NO_MORE_CARDS, true);
//            } else if (mSessionComplete) {
//                closeReviewer(RESULT_SESSION_COMPLETED, true);
//            }
//        }
//    };

    private DeckTask.TaskListener mUpdateCardHandler = new DeckTask.TaskListener() {
        @Override
        public void onPreExecute() {
        	Resources res = getResources();
		try {
	        	mProgressDialog = StyledProgressDialog.show(Reviewer.this, "", res.getString(R.string.saving_changes), true);
		} catch (IllegalArgumentException e) {
			Log.e(AnkiDroidApp.TAG, "Reviewer: Error on showing progress dialog: " + e);
		}
        }


        @Override
        public void onProgressUpdate(DeckTask.TaskData... values) {
//            mCurrentCard = values[0].getCard();
            if (mPrefWhiteboard) {
                mWhiteboard.clear();
            }

            if (mPrefTimer) {
                mCardTimer.setBase(SystemClock.elapsedRealtime());
                mCardTimer.start();
            }
            displayCardQuestion();
            try {
                if (mProgressDialog != null && mProgressDialog.isShowing()) {
                	mProgressDialog.dismiss();
                }
            } catch (IllegalArgumentException e) {
                Log.e(AnkiDroidApp.TAG, "Reviewer: Error on dismissing progress dialog: " + e);
                mProgressDialog = null;
            }
        }


        @Override
        public void onPostExecute(DeckTask.TaskData result) {
            if (!result.getBoolean()) {
            	// RuntimeException occured on update cards
                closeReviewer(RESULT_ANSWERING_ERROR, true);
                return;
            }
            mShakeActionStarted = false;
//            String str = result.getString();
//            if (str != null) {
//                if (str.equals(Decks.UNDO_TYPE_SUSPEND_CARD)) {
//                	Themes.showThemedToast(Reviewer.this, getResources().getString(R.string.card_unsuspended), true);
//                } else if (str.equals("redo suspend")) {
//                	Themes.showThemedToast(Reviewer.this, getResources().getString(R.string.card_suspended), true);           	
//                }            	
//            }
            mInEditor = false;
        }
    };


    private DeckTask.TaskListener mAnswerCardHandler = new DeckTask.TaskListener() {
        private boolean mSessionComplete;
        private boolean mNoMoreCards;

        @Override
        public void onPreExecute() {
            Reviewer.this.setProgressBarIndeterminateVisibility(true);
            if (mPrefTimer) {
            	mCardTimer.stop();
            }
            blockControls();
        }

        @Override
        public void onProgressUpdate(DeckTask.TaskData... values) {
            Resources res = getResources();

            // if in background, actualise widget
//        	if (mInBackground) {
//        		updateBigWidget(false);
//            }

            if (mSched == null) {
            	// TODO: proper testing for restored activity
            	finish();
            	return;
            }

            int leech = values[0].getInt();
            // 0: normal; 1: leech; 2: leech & suspended
            if (leech > 0) {
                String leechMessage;
                if (leech == 2) {
                    leechMessage = res.getString(R.string.leech_suspend_notification);
                } else {
                    leechMessage = res.getString(R.string.leech_notification);
                }
                Themes.showThemedToast(Reviewer.this, leechMessage, true);
            }

//            // TODO: sessionLimithandling
//            long sessionRepLimit = 100;//deck.getSessionRepLimit();
//            long sessionTime = 1000;//deck.getSessionTimeLimit();
            String sessionMessage = null;
//            if ((sessionRepLimit > 0) && (mSessionCurrReps >= sessionRepLimit)) {
//            	sessionComplete = true;
//                sessionMessage = res.getString(R.string.session_question_limit_reached);
//            } else if ((sessionTime > 0) && (System.currentTimeMillis() >= mSessionTimeLimit)) {
//                // session time limit reached, flag for halt once async task has completed.
//            	sessionComplete = true;
//                sessionMessage = res.getString(R.string.session_time_limit_reached);
//            } else if (mIsLastCard) {
//            	noMoreCards = true;
//                mProgressDialog = StyledProgressDialog.show(Reviewer.this, "", getResources()
//                        .getString(R.string.saving_changes), true);
//                setOutAnimation(true);
//            } else {
                // session limits not reached, show next card

        	mCurrentCard = values[0].getCard();
        	if (mCurrentCard == null) {
                // If the card is null means that there are no more cards scheduled for review.
        		mNoMoreCards = true;
        		mProgressDialog = StyledProgressDialog.show(Reviewer.this, "", getResources()
                      .getString(R.string.saving_changes), true);
        		setOutAnimation(false);
        	} else {
              // Start reviewing next card
              if (mPrefWriteAnswers) {
            	  //only bother query deck if needed
            	  // TODO
            	  String[] answer = mCurrentCard.getComparedFieldAnswer();
            	  comparedFieldAnswer = answer[0];
            	  comparedFieldClass = answer[1];
              } else {
            	  comparedFieldAnswer = null;
              }
              Reviewer.this.setProgressBarIndeterminateVisibility(false);
              Reviewer.this.unblockControls();
              Reviewer.this.displayCardQuestion();
    		}
//            if (mChosenAnswer.getText().equals("")) {
//                setDueMessage();
//            }

        	// Show a message to user if a session limit has been reached.
            if (sessionMessage != null) {
            	Themes.showThemedToast(Reviewer.this, sessionMessage, true);
            }
        }

        @Override
        public void onPostExecute(DeckTask.TaskData result) {
            if (!result.getBoolean()) {
            	// RuntimeException occured on answering cards
            	// TODO: proper error handling on studyoptions
                closeReviewer(RESULT_ANSWERING_ERROR, true);
                return;
            }
            // Check for no more cards before session complete. If they are both true, no more cards will take precedence when returning to study options.
            if (mNoMoreCards) {
                mShowCongrats = true;
                closeReviewer(RESULT_NO_MORE_CARDS, true);
            } else if (mSessionComplete) {
                closeReviewer(RESULT_SESSION_COMPLETED, true);
            }
            if (mProgressDialog != null && mProgressDialog.isShowing()) {
            	mProgressDialog.dismiss();
            }
        }
    };


//    DeckTask.TaskListener mSaveAndResetDeckHandler = new DeckTask.TaskListener() {
//        @Override
//        public void onPreExecute() {
//        	if (mProgressDialog != null && mProgressDialog.isShowing()) {
//        		mProgressDialog.setMessage(getResources().getString(R.string.saving_changes));
//        	} else {
//                mProgressDialog = StyledProgressDialog.show(Reviewer.this, "", getResources()
//                        .getString(R.string.saving_changes), true);
//        	}
//        }
//
//
//        @Override
//        public void onPostExecute(DeckTask.TaskData result) {
//            if (mProgressDialog.isShowing()) {
//                try {
//                    mProgressDialog.dismiss();
//                } catch (Exception e) {
//                    Log.e(AnkiDroidApp.TAG, "onPostExecute - Dialog dismiss Exception = " + e.getMessage());
//                }
//            }
//        	finish();
//        	if (Integer.valueOf(android.os.Build.VERSION.SDK) > 4) {
//        		if (mShowCongrats) {
//        			ActivityTransitionAnimation.slide(Reviewer.this, ActivityTransitionAnimation.FADE);
//        		} else {
//        			ActivityTransitionAnimation.slide(Reviewer.this, ActivityTransitionAnimation.RIGHT);
//        		}
//        	}
//        }
//
//
//        @Override
//        public void onProgressUpdate(DeckTask.TaskData... values) {
//            // Pass
//        }
//    };

    private Handler mTimerHandler = new Handler();

    private Runnable removeChosenAnswerText = new Runnable() {
    	public void run() {
    		mChosenAnswer.setText("");
    		setDueMessage();
    	}
    };
    
    //Zeemote handler
	Handler ZeemoteHandler = new Handler() {
		public void handleMessage(Message msg){
			switch(msg.what){
			case MSG_ZEEMOTE_STICK_UP:
				if (sDisplayAnswer) {
   						answerCard(EASE_EASY);
					} 			
				break;
			case MSG_ZEEMOTE_STICK_DOWN:
				if (sDisplayAnswer) {
   						answerCard(EASE_FAILED);
					} 			
				break;
			case MSG_ZEEMOTE_STICK_LEFT:
				if (sDisplayAnswer) {
   						answerCard(EASE_HARD);
					} 			
				break;
			case MSG_ZEEMOTE_STICK_RIGHT:
				if (sDisplayAnswer) {
   						answerCard(EASE_MID);
					} 			
				break;
			case MSG_ZEEMOTE_BUTTON_A:
                playSounds();
                break;

			case MSG_ZEEMOTE_BUTTON_B:
				closeReviewer(RESULT_DEFAULT, false);
				break;
			case MSG_ZEEMOTE_BUTTON_C:
//				if (DeckManager.getMainDeck().undoAvailable()){
//            	setNextCardAnimation(true);
//            	DeckTask.launchDeckTask(DeckTask.TASK_TYPE_UNDO, mUpdateCardHandler, new DeckTask.TaskData(UPDATE_CARD_SHOW_QUESTION,
//                        DeckManager.getMainDeck(), mCurrentCard.getId(), false));
//				}
				break;
			case MSG_ZEEMOTE_BUTTON_D:
				if (!sDisplayAnswer) {
						displayCardAnswer(); 
					}				
				break;
			}
			super.handleMessage(msg);
		}
	};
	private int mWaitAnswerSecond;
	private int mWaitQuestionSecond;


    // ----------------------------------------------------------------------------
    // ANDROID METHODS
    // ----------------------------------------------------------------------------

    @Override
    protected void onCreate(Bundle savedInstanceState) {
    	Themes.applyTheme(this);
        super.onCreate(savedInstanceState);
        Log.i(AnkiDroidApp.TAG, "Reviewer - onCreate");

        mChangeBorderStyle = Themes.getTheme() == Themes.THEME_ANDROID_LIGHT || Themes.getTheme() == Themes.THEME_ANDROID_DARK;

        // The hardware buttons should control the music volume while reviewing.
        setVolumeControlStream(AudioManager.STREAM_MUSIC);

        Collection col = Collection.currentCollection();
        if (col == null) {
        	finishNoStorageAvailable();
			return;
        } else {
            mSched = col.getSched();
//            mMediaDir = setupMedia(deck);
            restorePreferences();

            // TODO: reset undo?

            // Remove the status bar and title bar
            if (mPrefFullscreenReview) {
                getWindow().setFlags(WindowManager.LayoutParams.FLAG_FULLSCREEN,
                        WindowManager.LayoutParams.FLAG_FULLSCREEN);
                // Do not hide the title bar in Honeycomb, since it contains the action bar.
                if (Integer.valueOf(android.os.Build.VERSION.SDK) < 11) {
                    requestWindowFeature(Window.FEATURE_NO_TITLE);
                }
            }

            requestWindowFeature(Window.FEATURE_INDETERMINATE_PROGRESS);

            registerExternalStorageListener();

            if (mNightMode) {
            	mCurrentBackgroundColor = Themes.getNightModeCardBackground(this);
            } else {
            	mCurrentBackgroundColor = Color.WHITE;
            }

            mRefreshWebview = getRefreshWebviewAndInitializeWebviewVariables();

            initLayout(R.layout.flashcard);
            if (mPrefTextSelection) {
                clipboardSetText("");
                Lookup.initialize(this, mDeckFilename);
            }

            // Load the template for the card and set on it the available width for images
            try {
                mCardTemplate = Utils.convertStreamToString(getAssets().open("card_template.html"));
                mCardTemplate = mCardTemplate.replaceFirst("var availableWidth = \\d*;", "var availableWidth = "
                        + getAvailableWidthInCard() + ";");
            } catch (IOException e) {
                e.printStackTrace();
            }

            // Initialize session limits
            //long timelimit = deck.getSessionTimeLimit() * 1000;
            //Log.i(AnkiDroidApp.TAG, "SessionTimeLimit: " + timelimit + " ms.");
            //mSessionTimeLimit = System.currentTimeMillis() + timelimit;
            mSessionCurrReps = 0;

            // Initialize text-to-speech. This is an asynchronous operation.
            if (mSpeakText && Integer.valueOf(android.os.Build.VERSION.SDK) > 3) {
                ReadText.initializeTts(this, mDeckFilename);
            }

            // Get last whiteboard state
            if (mPrefWhiteboard && MetaDB.getWhiteboardState(this, mDeckFilename) == 1) {
                mShowWhiteboard = true;
                mWhiteboard.setVisibility(View.VISIBLE);
            }

            // Load the first card and start reviewing. Uses the answer card
            // task to load a card, but since we send null
            // as the card to answer, no card will be answered.
            DeckTask.launchDeckTask(DeckTask.TASK_TYPE_ANSWER_CARD, mAnswerCardHandler, new DeckTask.TaskData(mSched, null, 0));
        }
    }


    // Saves deck each time Reviewer activity loses focus
    @Override
    protected void onPause() {
        super.onPause();
        Log.i(AnkiDroidApp.TAG, "Reviewer - onPause()");

    	mTimeoutHandler.removeCallbacks(mShowAnswerTask);
    	mTimeoutHandler.removeCallbacks(mShowQuestionTask);
    	longClickHandler.removeCallbacks(longClickTestRunnable);
    	longClickHandler.removeCallbacks(startLongClickAction);

        stopTimer();

        if (mShakeEnabled) {
            mSensorManager.unregisterListener(mSensorListener);
        }

        Sound.stopSounds();

        if ((AnkiDroidApp.zeemoteController() != null) && (AnkiDroidApp.zeemoteController().isConnected())){ 
        	Log.d("Zeemote","Removing listener in onPause");
        	AnkiDroidApp.zeemoteController().removeButtonListener(this);
        	AnkiDroidApp.zeemoteController().removeJoystickListener(adapter);
    		adapter.removeButtonListener(this);
    		adapter = null;
            getWindow().clearFlags(WindowManager.LayoutParams.FLAG_KEEP_SCREEN_ON);
        }
    }


    @Override
    protected void onResume() {
    	mInBackground = false;
      super.onResume();
//      Decks deck = DeckManager.getMainDeck();
//      if (deck == null) {
//    	  Log.e(AnkiDroidApp.TAG, "Reviewer: Deck already closed, returning to study options");
//    	  closeReviewer(RESULT_DECK_CLOSED, false);
//    	  return;
//      }

      // check if deck is already opened in big widget. If yes, reload card (to make sure it's not answered yet)
//      if (DeckManager.deckIsOpenedInBigWidget(deck.getDeckPath()) && mCurrentCard != null && !mInEditor) {
//    	  Log.i(AnkiDroidApp.TAG, "Reviewer: onResume: get card from big widget");
//    	  blockControls();
//    	  AnkiDroidWidgetBig.updateWidget(AnkiDroidWidgetBig.UpdateService.VIEW_NOT_SPECIFIED, true);
//    	  DeckTask.launchDeckTask(DeckTask.TASK_TYPE_ANSWER_CARD, mAnswerCardHandler, new DeckTask.TaskData(0, deck, null));
//      } else {
//    	  restartTimer();
//      }
//
      if (mShakeEnabled) {
          mSensorManager.registerListener(mSensorListener, mSensorManager.getDefaultSensor(Sensor.TYPE_ACCELEROMETER), SensorManager.SENSOR_DELAY_NORMAL);    	  
      }
      if ((AnkiDroidApp.zeemoteController() != null) && (AnkiDroidApp.zeemoteController().isConnected())){
    	  Log.d("Zeemote","Adding listener in onResume");
    	  AnkiDroidApp.zeemoteController().addButtonListener(this);
      	  adapter = new JoystickToButtonAdapter();
      	  AnkiDroidApp.zeemoteController().addJoystickListener(adapter);
      	  adapter.addButtonListener(this);
      	  getWindow().addFlags(WindowManager.LayoutParams.FLAG_KEEP_SCREEN_ON);
      }
    }


    @Override
    protected void onStop() {
    	mInBackground = true;
      if (mShakeEnabled) {
          mSensorManager.unregisterListener(mSensorListener);
      }
      super.onStop();
//      Decks deck = DeckManager.getMainDeck();
//      if (!isFinishing()) {
//          // Save changes
//          updateBigWidget(!mCardFrame.isEnabled());
//          DeckTask.waitToFinish();
//          if (deck != null) {
//	         	deck.commitToDB();
//          }
//      }
//    WidgetStatus.update(this, WidgetStatus.getDeckStatus(deck));
    }


    @Override
    protected void onDestroy() {
        super.onDestroy();
        Log.i(AnkiDroidApp.TAG, "Reviewer - onDestroy()");
        if (mUnmountReceiver != null) {
            unregisterReceiver(mUnmountReceiver);
        }
        if (mSpeakText && Integer.valueOf(android.os.Build.VERSION.SDK) > 3) {
            ReadText.releaseTts();
        }
    }


    @Override
    public boolean onKeyDown(int keyCode, KeyEvent event) {
        if (keyCode == KeyEvent.KEYCODE_BACK && event.getRepeatCount() == 0) {
        	Log.i(AnkiDroidApp.TAG, "Reviewer - onBackPressed()");
        	closeReviewer(RESULT_DEFAULT, false);
        	return true;
        }
         /** Enhancement 722: Hardware buttons for scrolling, I.Z. */
        if (!mSimpleInterface) {
            if (keyCode == 92)  {
            	mCard.pageUp(false);
            	if (mDoubleScrolling)  {
            		mCard.pageUp(false);
            	}
            	return true;
            }
            if (keyCode == 93)  {
            	mCard.pageDown(false);
            	if (mDoubleScrolling)  {
            		mCard.pageDown(false);
            	}
            	return true;
            }
            if (mScrollingButtons && keyCode == 94)  {
            	mCard.pageUp(false);
            	if (mDoubleScrolling)  {
            		mCard.pageUp(false);
            	}
            	return true;
            }
            if (mScrollingButtons && keyCode == 95)  {
            	mCard.pageDown(false);
            	if (mDoubleScrolling)  {
            		mCard.pageDown(false);
            	}
            	return true;
            }        	
        }

        return super.onKeyDown(keyCode, event);
    }


    @Override
    public void onConfigurationChanged(Configuration newConfig) {
        super.onConfigurationChanged(newConfig);
        setLanguage(mLocale);
        Log.i(AnkiDroidApp.TAG, "onConfigurationChanged");

        mConfigurationChanged = true;

        long savedTimer = mCardTimer.getBase();
        CharSequence savedAnswerField = mAnswerField.getText();
        boolean cardVisible = mCardContainer.getVisibility() == View.VISIBLE;
        int lookupButtonVis = mLookUpIcon.getVisibility();

        // Reload layout
        initLayout(R.layout.flashcard);
        
       	if (mRelativeButtonSize != 100) {
       		mFlipCard.setHeight(mButtonHeight);
       		mEase1.setHeight(mButtonHeight);
       		mEase2.setHeight(mButtonHeight);
       		mEase3.setHeight(mButtonHeight);
       		mEase4.setHeight(mButtonHeight);        	
       	}

        // Modify the card template to indicate the new available width and refresh card
        mCardTemplate = mCardTemplate.replaceFirst("var availableWidth = \\d*;", "var availableWidth = "
                + getAvailableWidthInCard() + ";");

        if (typeAnswer()) {
            mAnswerField.setText(savedAnswerField);
        }
        if (mPrefWhiteboard) {
            mWhiteboard.rotate();
        }
        if (mInvertedColors) {
            invertColors(true);
        }

        // If the card hasn't loaded yet, don't refresh it
        // Also skipping the counts (because we don't know which one to underline)
        // They will be updated when the card loads anyway
        if (mCurrentCard != null) {
        	if (cardVisible) {
                fillFlashcard(false);
                if (mPrefTimer) {
                    mCardTimer.setBase(savedTimer);
                    mCardTimer.start();
                }        		
        		if (sDisplayAnswer) {
        			updateForNewCard();
            	}
        	} else {
        		mCardContainer.setVisibility(View.INVISIBLE);
        		switchVisibility(mProgressBars, View.INVISIBLE);
        		switchVisibility(mCardTimer, View.INVISIBLE);
        	}
    		if (sDisplayAnswer) {
        		showEaseButtons();
        	}
        }
        mLookUpIcon.setVisibility(lookupButtonVis);
        mConfigurationChanged = false;
    }


    @Override
    public boolean onCreateOptionsMenu(Menu menu) {
        MenuItem item;
        Resources res = getResources();
        if (mPrefWhiteboard) {
            if (mShowWhiteboard) {
                Utils.addMenuItemInActionBar(menu, Menu.NONE, MENU_WHITEBOARD, Menu.NONE, R.string.hide_whiteboard,
                        R.drawable.ic_menu_compose);
            } else {
                Utils.addMenuItemInActionBar(menu, Menu.NONE, MENU_WHITEBOARD, Menu.NONE, R.string.show_whiteboard,
                        R.drawable.ic_menu_compose);
            }
            Utils.addMenuItemInActionBar(menu, Menu.NONE, MENU_CLEAR_WHITEBOARD, Menu.NONE, R.string.clear_whiteboard,
                    R.drawable.ic_menu_clear_playlist);
        }
        Utils.addMenuItem(menu, Menu.NONE, MENU_EDIT, Menu.NONE, R.string.menu_edit_card, R.drawable.ic_menu_edit);

        SubMenu removeDeckSubMenu = menu.addSubMenu(Menu.NONE, MENU_REMOVE, Menu.NONE, R.string.menu_remove_card);
        removeDeckSubMenu.setIcon(R.drawable.ic_menu_stop);
        removeDeckSubMenu.add(Menu.NONE, MENU_REMOVE_BURY, Menu.NONE, R.string.menu_bury_card);
        removeDeckSubMenu.add(Menu.NONE, MENU_REMOVE_SUSPEND, Menu.NONE, R.string.menu_suspend_card);
        removeDeckSubMenu.add(Menu.NONE, MENU_REMOVE_DELETE, Menu.NONE, R.string.card_browser_delete_card);
        if (mPrefTextSelection) {
            item = menu.add(Menu.NONE, MENU_SEARCH, Menu.NONE, res.getString(R.string.menu_select));
            item.setIcon(R.drawable.ic_menu_search);
        }
        item = menu.add(Menu.NONE, MENU_MARK, Menu.NONE, R.string.menu_mark_card);
        Utils.addMenuItemInActionBar(menu, Menu.NONE, MENU_UNDO, Menu.NONE, R.string.undo, R.drawable.ic_menu_revert);
        return true;
    }


    private void updateBigWidget(boolean showProgressDialog) {
//    	if (DeckManager.deckIsOpenedInBigWidget(DeckManager.getMainDeckPath())) {
//      	  	Log.i(AnkiDroidApp.TAG, "Reviewer: updateBigWidget");
//      	  	AnkiDroidWidgetBig.setCard(mCurrentCard);
//      	  	AnkiDroidWidgetBig.updateWidget(AnkiDroidWidgetBig.UpdateService.VIEW_SHOW_QUESTION, showProgressDialog);
//    	}
    }


    //These three methods use a deprecated API - they should be updated to possibly use its more modern version.
    private boolean clipboardHasText() {
        return mClipboard.hasText();
    }

    private void clipboardSetText(CharSequence text) {
        mClipboard.setText(text);
    }

    private CharSequence clipboardGetText() {
        return mClipboard.getText();
    }

    @Override
    public boolean onPrepareOptionsMenu(Menu menu) {
        MenuItem item = menu.findItem(MENU_MARK);
        if (mCurrentCard == null) {
            return false;
        }
        // if (mCurrentCard.isMarked()) {
        // item.setTitle(R.string.menu_marked);
        // item.setIcon(R.drawable.ic_menu_star_on);
        // } else {
        // item.setTitle(R.string.menu_mark_card);
        // item.setIcon(R.drawable.ic_menu_star_off);
        // }
        if (mPrefTextSelection) {
            item = menu.findItem(MENU_SEARCH);
            if (clipboardHasText()) {
            	item.setTitle(Lookup.getSearchStringTitle());
        		item.setEnabled(Lookup.isAvailable());
            } else {
            	item.setTitle(getResources().getString(R.string.menu_select));
        		item.setEnabled(true);
            }
        }
        if (mPrefFullscreenReview) {
            // Temporarily remove top bar to avoid annoying screen flickering
            mTextBarRed.setVisibility(View.GONE);
            mTextBarBlack.setVisibility(View.GONE);
            mTextBarBlue.setVisibility(View.GONE);
            mChosenAnswer.setVisibility(View.GONE);
            if (mPrefTimer) {
                mCardTimer.setVisibility(View.GONE);
            }
            if (mShowProgressBars) {
                mProgressBars.setVisibility(View.GONE);
            }

            getWindow().setFlags(0, WindowManager.LayoutParams.FLAG_FULLSCREEN);
        }
        menu.findItem(MENU_UNDO).setEnabled(mSched.getCol().undoAvailable());
        return true;
    }


    @Override
    public void onOptionsMenuClosed(Menu menu) {
        if (mPrefFullscreenReview) {
            // Restore top bar
            mTextBarRed.setVisibility(View.VISIBLE);
            mTextBarBlack.setVisibility(View.VISIBLE);
            mTextBarBlue.setVisibility(View.VISIBLE);
            mChosenAnswer.setVisibility(View.VISIBLE);
            if (mPrefTimer) {
                mCardTimer.setVisibility(View.VISIBLE);
            }
            if (mShowProgressBars) {
                mProgressBars.setVisibility(View.VISIBLE);
            }

            // Restore fullscreen preference
            getWindow()
                    .setFlags(WindowManager.LayoutParams.FLAG_FULLSCREEN, WindowManager.LayoutParams.FLAG_FULLSCREEN);
        }
    }


    /** Handles item selections. */
    @Override
    public boolean onOptionsItemSelected(MenuItem item) {
        switch (item.getItemId()) {
            case MENU_WHITEBOARD:
                // Toggle mShowWhiteboard value
                mShowWhiteboard = !mShowWhiteboard;
                if (mShowWhiteboard) {
                    // Show whiteboard
                    mWhiteboard.setVisibility(View.VISIBLE);
                    item.setTitle(R.string.hide_whiteboard);
                    MetaDB.storeWhiteboardState(this, mDeckFilename, 1);
                } else {
                    // Hide whiteboard
                    mWhiteboard.setVisibility(View.GONE);
                    item.setTitle(R.string.show_whiteboard);
                    MetaDB.storeWhiteboardState(this, mDeckFilename, 0);
                }
                return true;

            case MENU_CLEAR_WHITEBOARD:
                mWhiteboard.clear();
                return true;

            case MENU_EDIT:
                return editCard();

//            case MENU_REMOVE_BURY:
//            	setNextCardAnimation(false);
//                DeckTask.launchDeckTask(DeckTask.TASK_TYPE_BURY_CARD, mDismissCardHandler, new DeckTask.TaskData(0,
//                        DeckManager.getMainDeck(), mCurrentCard));
//                return true;
//
//            case MENU_REMOVE_SUSPEND:
//            	setNextCardAnimation(false);
//                DeckTask.launchDeckTask(DeckTask.TASK_TYPE_SUSPEND_CARD, mDismissCardHandler, new DeckTask.TaskData(0,
//                        DeckManager.getMainDeck(), mCurrentCard));
//                return true;

            case MENU_REMOVE_DELETE:
                showDeleteCardDialog();
                return true;

            case MENU_SEARCH:
            	lookUpOrSelectText();
                return true;

            case MENU_MARK:
//                DeckTask.launchDeckTask(DeckTask.TASK_TYPE_MARK_CARD, mMarkCardHandler, new DeckTask.TaskData(0,
//                        DeckManager.getMainDeck(), mCurrentCard));
                return true;

            case MENU_UNDO:
            	undo();
                return true;
//
//            case MENU_REDO:
//                DeckTask.launchDeckTask(DeckTask.TASK_TYPE_REDO, mUpdateCardHandler, new DeckTask.TaskData(UPDATE_CARD_SHOW_QUESTION,
//                        DeckManager.getMainDeck(), mCurrentCard.getId(), false));
//                return true;
        }
        return false;
    }


    @Override
    protected void onActivityResult(int requestCode, int resultCode, Intent data) {
        super.onActivityResult(requestCode, resultCode, data);

        if (requestCode == EDIT_CURRENT_CARD) {
        	setInAnimation(true);
            if (resultCode == RESULT_OK || resultCode == RESULT_EDIT_CARD_RESET) {
                Log.i(AnkiDroidApp.TAG, "Saving card...");
                int showQuestion = sDisplayAnswer ? UPDATE_CARD_SHOW_ANSWER : UPDATE_CARD_SHOW_QUESTION;
                if (resultCode == RESULT_EDIT_CARD_RESET) {
                	showQuestion = UPDATE_CARD_NEW_CARD;
                }
//                DeckTask.launchDeckTask(DeckTask.TASK_TYPE_UPDATE_FACT, mUpdateCardHandler, new DeckTask.TaskData(showQuestion,
//                        DeckManager.getMainDeck(), mCurrentCard));
            } else if (resultCode == DeckPicker.RESULT_MEDIA_EJECTED) {
                finishNoStorageAvailable();
            } else {
            	mInEditor = false;
            	fillFlashcard(mShowAnimations);
            }
        }
        if (mPrefTextSelection) {
        	clipboardSetText("");
        }
    }


    private boolean isCramming() {
//        return (DeckManager.getMainDeck() != null) && (DeckManager.getMainDeck().name().compareTo("cram") == 0);
        return false;
    }


    // ----------------------------------------------------------------------------
    // CUSTOM METHODS
    // ----------------------------------------------------------------------------

    /**
     * Registers an intent to listen for ACTION_MEDIA_EJECT notifications. The intent will call
     * closeExternalStorageFiles() if the external media is going to be ejected, so applications can clean up any files
     * they have open.
     */
    private void registerExternalStorageListener() {
        if (mUnmountReceiver == null) {
            mUnmountReceiver = new BroadcastReceiver() {
                @Override
                public void onReceive(Context context, Intent intent) {
                    String action = intent.getAction();
                    if (action.equals(Intent.ACTION_MEDIA_EJECT)) {
                        Log.i(AnkiDroidApp.TAG, "mUnmountReceiver - Action = Media Eject");
                        finishNoStorageAvailable();
                    }
                }
            };
            IntentFilter iFilter = new IntentFilter();
            iFilter.addAction(Intent.ACTION_MEDIA_EJECT);
            iFilter.addDataScheme("file");
            registerReceiver(mUnmountReceiver, iFilter);
        }
    }


    private void stopTimer() {
        // Stop visible timer and card timer 
        if (mPrefTimer) {
            mSavedTimer = SystemClock.elapsedRealtime() - mCardTimer.getBase();
            mCardTimer.stop();
        }
        if (mCurrentCard != null) {
//           mCurrentCard.stopTimer();
        }
    }


    private void restartTimer() {
        if (mCurrentCard != null) {
//            mCurrentCard.resumeTimer();
        }
        if (mPrefTimer && mSavedTimer != 0) {
            mCardTimer.setBase(SystemClock.elapsedRealtime() - mSavedTimer);
            mCardTimer.start();
        }
    }


    private void undo() {
    	setNextCardAnimation(true);
    	if (mProgressDialog != null && mProgressDialog.isShowing()) {
    		mProgressDialog.setMessage(getResources().getString(R.string.saving_changes));
    	} else {
            mProgressDialog = StyledProgressDialog.show(Reviewer.this, "", getResources()
                    .getString(R.string.saving_changes), true);
    	}
    	DeckTask.launchDeckTask(DeckTask.TASK_TYPE_UNDO, mAnswerCardHandler, new DeckTask.TaskData(mSched));
    }


    private void setLanguage(String language) {
    	Locale locale;
    	if (language.equals("")) {
        	locale = Locale.getDefault();
    	} else {
        	locale = new Locale(language);
    	}
        Configuration config = new Configuration();
        config.locale = locale;
        this.getResources().updateConfiguration(config, this.getResources().getDisplayMetrics());
    }


    private void finishNoStorageAvailable() {
    	Reviewer.this.setResult(DeckPicker.RESULT_MEDIA_EJECTED);
    	finish();
    }


    private boolean editCard() {
        if (isCramming()) {
        	Themes.showThemedToast(Reviewer.this, getResources().getString(R.string.cram_edit_warning), true);
            return false;
        } else {
        	mInEditor = true;
            Intent editCard = new Intent(Reviewer.this, CardEditor.class);
//            editCard.putExtra(CardEditor.EXTRA_CALLER, CardEditor.CALLER_REVIEWER);
//            editCard.putExtra(CardEditor.EXTRA_DECKPATH, DeckManager.getMainDeckPath());
        	sEditorCard = mCurrentCard;
        	setOutAnimation(true);
            startActivityForResult(editCard, EDIT_CURRENT_CARD);
            if (Integer.valueOf(android.os.Build.VERSION.SDK) > 4) {
                ActivityTransitionAnimation.slide(Reviewer.this, ActivityTransitionAnimation.LEFT);
            }
            return true;
        }
    }


    private void lookUpOrSelectText() {
        if (clipboardHasText()) {
            Log.i(AnkiDroidApp.TAG, "Clipboard has text = " + clipboardHasText());
            lookUp();
    	} else {
        	selectAndCopyText();
    	}
    }


    private boolean lookUp() {
    	mLookUpIcon.setVisibility(View.GONE);
	    mIsSelecting = false;
	    if (Lookup.lookUp(clipboardGetText().toString(), mCurrentCard)) {
	        clipboardSetText("");
	    }
	    return true;
    }


    private void showDeleteCardDialog() {
        Dialog dialog;
        Resources res = getResources();
        StyledDialog.Builder builder = new StyledDialog.Builder(this);
        builder.setTitle(res.getString(R.string.delete_card_title));
        builder.setIcon(android.R.drawable.ic_dialog_alert);
//        builder.setMessage(String.format(res.getString(R.string.delete_card_message), Utils.stripHTML(mCurrentCard.getQuestion()), Utils.stripHTML(mCurrentCard.getAnswer())));
        builder.setPositiveButton(res.getString(R.string.yes),
                new DialogInterface.OnClickListener() {
                    @Override
                    public void onClick(DialogInterface dialog, int which) {
                    	setNextCardAnimation(false);
//                        DeckTask.launchDeckTask(DeckTask.TASK_TYPE_DELETE_CARD, mDismissCardHandler, new DeckTask.TaskData(0, DeckManager.getMainDeck(), mCurrentCard));
                    }
                });
        builder.setNegativeButton(res.getString(R.string.no), null);
        dialog = builder.create();
        dialog.show();
    }


    private void answerCard(int ease) {
        mIsSelecting = false;
        if (mPrefTextSelection) {
            clipboardSetText("");
            if (mLookUpIcon.getVisibility() == View.VISIBLE) {
                mLookUpIcon.setVisibility(View.GONE);
                mLookUpIcon.setAnimation(ViewAnimation.fade(ViewAnimation.FADE_OUT, mFadeDuration, 0));        	
            }        	
        }
    	switch (ease) {
    		case EASE_FAILED:
    		    mChosenAnswer.setText("\u2022");
    		    mChosenAnswer.setTextColor(mNext1.getTextColors());
//    	    	if ((deck.getDueCount() + deck.getNewCountToday()) == 1) {
//    	    		mIsLastCard  = true;
//                }
                break;
            case EASE_HARD:
                mChosenAnswer.setText("\u2022\u2022");
                mChosenAnswer.setTextColor(mNext2.getTextColors());
                break;
            case EASE_MID:
                mChosenAnswer.setText("\u2022\u2022\u2022");
                mChosenAnswer.setTextColor(mNext3.getTextColors());
                break;
            case EASE_EASY:
                mChosenAnswer.setText("\u2022\u2022\u2022\u2022");
                mChosenAnswer.setTextColor(mNext4.getTextColors());
                break;
        }

    	// remove chosen answer hint after a while
        mTimerHandler.removeCallbacks(removeChosenAnswerText);
        mTimerHandler.postDelayed(removeChosenAnswerText, mShowChosenAnswerLength);
        Sound.stopSounds();
        mCurrentEase = ease;

        // Increment number reps counter
        mSessionCurrReps++;

        setNextCardAnimation(false);
        DeckTask.launchDeckTask(DeckTask.TASK_TYPE_ANSWER_CARD, mAnswerCardHandler, new DeckTask.TaskData(mSched, mCurrentCard, mCurrentEase));
    }


    // Set the content view to the one provided and initialize accessors.
    private void initLayout(Integer layout) {
        setContentView(layout);

        mMainLayout = findViewById(R.id.main_layout);
        Themes.setContentStyle(mMainLayout, Themes.CALLER_REVIEWER);

        mCardContainer = (FrameLayout) findViewById(R.id.flashcard_frame);
		setInAnimation(false);

        findViewById(R.id.top_bar).setOnClickListener(mCardStatisticsListener);

        mCardFrame = (FrameLayout) findViewById(R.id.flashcard);
        mTouchLayer = (FrameLayout) findViewById(R.id.touch_layer);
        mTouchLayer.setOnTouchListener(mGestureListener);
    	if (mPrefTextSelection && mLongClickWorkaround) {
            mTouchLayer.setOnLongClickListener(mLongClickListener);
    	}
        if (mPrefTextSelection) {
            mClipboard = (ClipboardManager) getSystemService(Context.CLIPBOARD_SERVICE);
        }
        mCardFrame.removeAllViews();
        if (mSimpleInterface) {
        	mSimpleCard = new TextView(this);
        	Themes.setRegularFont(mSimpleCard);
        	mSimpleCard.setTextSize(mSimpleCard.getTextSize() * mDisplayFontSize / 100);
        	mSimpleCard.setGravity(Gravity.CENTER);
	        try {
	        	mSetTextIsSelectable = TextView.class.getMethod("setTextIsSelectable", boolean.class);
	        } catch (Throwable e) {
	        	Log.i(AnkiDroidApp.TAG, "mSetTextIsSelectable could not be found due to a too low Android version (< 3.0)");
	        	mSetTextIsSelectable = null;
	        }
        	if (mSetTextIsSelectable != null) {
	            	try {
						mSetTextIsSelectable.invoke(mSimpleCard, true);
					} catch (Exception e) {
						Log.e(AnkiDroidApp.TAG, e.toString());
					}
        	}
        	mSimpleCard.setClickable(true);
        	mCardFrame.addView(mSimpleCard);
        } else {
            mCard = createWebView();
            mCardFrame.addView(mCard);
        }
        if (!mChangeBorderStyle) {
            ((View)findViewById(R.id.flashcard_border)).setVisibility(View.VISIBLE);        	
        }
        
        if (mRefreshWebview && !mSimpleInterface) {
            mNextCard = createWebView();
            mNextCard.setVisibility(View.GONE);
            mCardFrame.addView(mNextCard, 0);

            mCustomFontStyle = getCustomFontsStyle() + getDefaultFontStyle();
        }

        // hunt for input issue 720, like android issue 3341
        if (Integer.parseInt(android.os.Build.VERSION.SDK) < 8 && !mSimpleInterface) {
            mCard.setFocusableInTouchMode(true);
        }
        
        // Initialize swipe
        gestureDetector = new GestureDetector(new MyGestureDetector());

        // initialise shake detection
        if (mShakeEnabled) {
            mSensorManager = (SensorManager) getSystemService(Context.SENSOR_SERVICE);
            mSensorManager.registerListener(mSensorListener,
                    mSensorManager.getDefaultSensor(Sensor.TYPE_ACCELEROMETER), SensorManager.SENSOR_DELAY_NORMAL);
            mAccel = 0.00f;
            mAccelCurrent = SensorManager.GRAVITY_EARTH;
            mAccelLast = SensorManager.GRAVITY_EARTH;
        }

        Resources res = getResources();

        mEase1 = (Button) findViewById(R.id.ease1);
        mEase1.setTextColor(res.getColor(R.color.next_time_failed_color));
        mEase1Layout = (LinearLayout) findViewById(R.id.flashcard_layout_ease1);
        mEase1Layout.setOnClickListener(mSelectEaseHandler);

        mEase2 = (Button) findViewById(R.id.ease2);
        mEase2.setTextColor(res.getColor(R.color.next_time_usual_color));
        mEase2Layout = (LinearLayout) findViewById(R.id.flashcard_layout_ease2);
        mEase2Layout.setOnClickListener(mSelectEaseHandler);

        mEase3 = (Button) findViewById(R.id.ease3);
        mEase3Layout = (LinearLayout) findViewById(R.id.flashcard_layout_ease3);
        mEase3Layout.setOnClickListener(mSelectEaseHandler);

        mEase4 = (Button) findViewById(R.id.ease4);
        mEase4Layout = (LinearLayout) findViewById(R.id.flashcard_layout_ease4);
        mEase4Layout.setOnClickListener(mSelectEaseHandler);

        mNext1 = (TextView) findViewById(R.id.nextTime1);
        mNext2 = (TextView) findViewById(R.id.nextTime2);
        mNext3 = (TextView) findViewById(R.id.nextTime3);
        mNext4 = (TextView) findViewById(R.id.nextTime4);

        mNext1.setTextColor(res.getColor(R.color.next_time_failed_color));
        mNext2.setTextColor(res.getColor(R.color.next_time_usual_color));

        if (!mshowNextReviewTime) {
        	((TextView)findViewById(R.id.nextTimeflip)).setVisibility(View.GONE);
            mNext1.setVisibility(View.GONE);
            mNext2.setVisibility(View.GONE);
            mNext3.setVisibility(View.GONE);
            mNext4.setVisibility(View.GONE);
        }

        mFlipCard = (Button) findViewById(R.id.flip_card);
        mFlipCardLayout = (LinearLayout) findViewById(R.id.flashcard_layout_flip);
        mFlipCardLayout.setOnClickListener(mFlipCardListener);


        mTextBarRed = (TextView) findViewById(R.id.red_number);
        mTextBarBlack = (TextView) findViewById(R.id.black_number);
        mTextBarBlue = (TextView) findViewById(R.id.blue_number);

        if (mShowProgressBars) {
        	mSessionYesBar = (View) findViewById(R.id.daily_bar);
            mSessionProgressBar = (View) findViewById(R.id.session_progress);
            mProgressBars = (LinearLayout) findViewById(R.id.progress_bars);
        }

        mCardTimer = (Chronometer) findViewById(R.id.card_time);
    	if (mPrefTimer && (mConfigurationChanged)) {
    		switchVisibility(mCardTimer, View.VISIBLE);
    	}
    	if (mShowProgressBars && (mConfigurationChanged)) {
    		switchVisibility(mProgressBars, View.VISIBLE);
    	}

        mChosenAnswer = (TextView) findViewById(R.id.choosen_answer);

        if (mPrefWhiteboard) {
            mWhiteboard = new Whiteboard(this, mInvertedColors, mBlackWhiteboard);
            FrameLayout.LayoutParams lp2 = new FrameLayout.LayoutParams(LayoutParams.FILL_PARENT, LayoutParams.FILL_PARENT);
            mWhiteboard.setLayoutParams(lp2);
            FrameLayout fl = (FrameLayout) findViewById(R.id.whiteboard);
            fl.addView(mWhiteboard);

            mWhiteboard.setOnTouchListener(new View.OnTouchListener() {
                @Override
                public boolean onTouch(View v, MotionEvent event) {
                    if (mShowWhiteboard) {
                        return false;
                    }
                    if (gestureDetector.onTouchEvent(event)) {
                        return true;
                    }
                    return false;
                }
            });
        }
        mAnswerField = (EditText) findViewById(R.id.answer_field);

        mNextTimeTextColor = getResources().getColor(R.color.next_time_usual_color);
        mNextTimeTextRecomColor = getResources().getColor(R.color.next_time_recommended_color);        	
        mForegroundColor = getResources().getColor(R.color.next_time_usual_color);
        if (mInvertedColors) {
            invertColors(true);
        }

        mLookUpIcon = findViewById(R.id.lookup_button);
        mLookUpIcon.setVisibility(View.GONE);
        mLookUpIcon.setOnClickListener(new OnClickListener() {

			@Override
			public void onClick(View arg0) {
				if (clipboardHasText()) {
					lookUp();
				}
			}
        	
        });
        if (mButtonHeight == 0 && mRelativeButtonSize != 100) {
            mButtonHeight = mFlipCard.getHeight() * mRelativeButtonSize / 100;
            mFlipCard.setHeight(mButtonHeight);
            mEase1.setHeight(mButtonHeight);
            mEase2.setHeight(mButtonHeight);
            mEase3.setHeight(mButtonHeight);
            mEase4.setHeight(mButtonHeight);
        }

        if (mButtonHeight == 0 && mRelativeButtonSize != 100) {
            mButtonHeight = mFlipCard.getHeight() * mRelativeButtonSize / 100;
            mFlipCard.setHeight(mButtonHeight);
            mEase1.setHeight(mButtonHeight);
            mEase2.setHeight(mButtonHeight);
            mEase3.setHeight(mButtonHeight);
            mEase4.setHeight(mButtonHeight);
        }

        initControls();
    }


    private WebView createWebView() {
        WebView webView = new MyWebView(this);
        webView.setWillNotCacheDrawing(true);
        webView.setScrollBarStyle(WebView.SCROLLBARS_OUTSIDE_OVERLAY);
        if (mZoomEnabled) {
            webView.getSettings().setBuiltInZoomControls(true);
        }
        webView.getSettings().setJavaScriptEnabled(true);
        webView.setWebChromeClient(new AnkiDroidWebChromeClient());
        webView.addJavascriptInterface(new JavaScriptInterface(), "interface");
        if (Integer.parseInt(android.os.Build.VERSION.SDK) > 7) {
            webView.setFocusableInTouchMode(false);
        }
        Log.i(AnkiDroidApp.TAG, "Focusable = " + webView.isFocusable() + ", Focusable in touch mode = " + webView.isFocusableInTouchMode());
        if (mSetScrollbarBarFading != null) {
            try {
            	mSetScrollbarBarFading.invoke(webView, false);
            } catch (Throwable e) {
            	Log.i(AnkiDroidApp.TAG, "setScrollbarFadingEnabled could not be set due to a too low Android version (< 2.1)");
            	mSetScrollbarBarFading = null;
            }
        }
        mScaleInPercent = webView.getScale();
        return webView;
    }


    private void invertColors(boolean invert) {
        Resources res = getResources();        

        int[] colors = Themes.setNightMode(this, mMainLayout, invert);
        mForegroundColor = colors[0];
        mNextTimeTextColor = mForegroundColor;
        mNextTimeTextRecomColor = colors[1];

        mFlipCard.setTextColor(mForegroundColor);
        mNext4.setTextColor(mNextTimeTextColor);
        mEase4.setTextColor(mNextTimeTextColor);
        mCardTimer.setTextColor(mForegroundColor);
        mTextBarBlack.setTextColor(mForegroundColor);
        mTextBarBlue.setTextColor(invert ? res.getColor(R.color.textbar_blue_color_inv) : res.getColor(R.color.textbar_blue_color));

        if (mSimpleInterface) {
            mSimpleCard.setBackgroundColor(mCurrentBackgroundColor);
            mSimpleCard.setTextColor(mForegroundColor);
        } else {
            mCard.setBackgroundColor(mCurrentBackgroundColor);        	
        }

        int fgColor = R.color.studyoptions_progressbar_frame_light;
        int bgColor = R.color.studyoptions_progressbar_background_nightmode;
        findViewById(R.id.progress_bars_border1).setBackgroundResource(fgColor);
        findViewById(R.id.progress_bars_border2).setBackgroundResource(fgColor);
        findViewById(R.id.progress_bars_back1).setBackgroundResource(bgColor);
        findViewById(R.id.progress_bars_back2).setBackgroundResource(bgColor);

    }


    private void showEaseButtons() {
        Resources res = getResources();

        // hide flipcard button
        switchVisibility(mFlipCardLayout, View.GONE);

        boolean lrnCard = mSched.lrnButtons(mCurrentCard);

        // Set correct label for each button
        if (lrnCard) {
            mEase1.setText(res.getString(R.string.ease1_successive));
            mEase2.setText(res.getString(R.string.ease2_successive));
            mEase3.setText(res.getString(R.string.ease3_successive));
        } else {
            mEase1.setText(res.getString(R.string.ease1_learning));
            mEase2.setText(res.getString(R.string.ease2_learning));
            mEase3.setText(res.getString(R.string.ease3_learning));
            mEase4.setText(res.getString(R.string.ease4_learning));
            switchVisibility(mEase4Layout, View.VISIBLE);
        }

        // Show buttons
        switchVisibility(mEase1Layout, View.VISIBLE);
        switchVisibility(mEase2Layout, View.VISIBLE);
        switchVisibility(mEase3Layout, View.VISIBLE);
        
        // Focus default button
        if (lrnCard) {
            mEase3Layout.requestFocus();
            mNext2.setTextColor(mNextTimeTextColor);
            mEase2.setTextColor(mNextTimeTextColor);
            mNext3.setTextColor(mNextTimeTextRecomColor);
        } else {
            mEase2Layout.requestFocus();
            mNext2.setTextColor(mNextTimeTextRecomColor);
            mEase2.setTextColor(mNextTimeTextRecomColor);
            mNext3.setTextColor(mNextTimeTextColor);
            mEase3.setTextColor(mNextTimeTextColor);
        }

        // Show next review time
        if (mshowNextReviewTime) {
                mNext1.setText(mSched.nextIvlStr(mCurrentCard, 1));
                mNext2.setText(mSched.nextIvlStr(mCurrentCard, 2));
                mNext3.setText(mSched.nextIvlStr(mCurrentCard, 3));
                mNext4.setText(lrnCard ? "" : mSched.nextIvlStr(mCurrentCard, 4));                	
                switchVisibility(mNext1, View.VISIBLE);
                switchVisibility(mNext2, View.VISIBLE);
                switchVisibility(mNext3, View.VISIBLE);
                switchVisibility(mNext4, View.VISIBLE);
        }
    }


    private void hideEaseButtons() {
    	switchVisibility(mEase1Layout, View.GONE);
    	switchVisibility(mEase2Layout, View.GONE);
    	switchVisibility(mEase3Layout, View.GONE);
    	switchVisibility(mEase4Layout, View.GONE);

    	if (mshowNextReviewTime) {
    		int visibility = typeAnswer() ? View.GONE : View.INVISIBLE;
    		switchVisibility(mNext1, visibility);
    		switchVisibility(mNext2, visibility);
    		switchVisibility(mNext3, visibility);
    		switchVisibility(mNext4, visibility);
    	}

    	if (mFlipCardLayout.getVisibility() != View.VISIBLE) {
    		switchVisibility(mFlipCardLayout, View.VISIBLE);
    		mFlipCardLayout.requestFocus();
    	} else if (typeAnswer()) {
            mAnswerField.requestFocus();

            // Show soft keyboard
            InputMethodManager inputMethodManager = (InputMethodManager) getSystemService(Context.INPUT_METHOD_SERVICE);
            inputMethodManager.showSoftInput(mAnswerField, InputMethodManager.SHOW_FORCED);
    	}
    }


    private void switchVisibility(View view, int visible) {
    	switchVisibility(view, visible, mShowAnimations && !mConfigurationChanged);
    }
    private void switchVisibility(View view, int visible, boolean fade) {
    	view.setVisibility(visible);
    	if (fade) {
    		int duration = mShowAnimations ? mAnimationDurationTurn / 2 : mFadeDuration;
    		if (visible == View.VISIBLE) {
        		view.setAnimation(ViewAnimation.fade(ViewAnimation.FADE_IN, duration, mShowAnimations ? duration : 0));    			
    		} else {
        		view.setAnimation(ViewAnimation.fade(ViewAnimation.FADE_OUT, duration, 0));
    		}
    	}
    }


    private void switchTopBarVisibility(int visible) {
    	if (mPrefTimer) {
    		switchVisibility(mCardTimer, visible, true);
    	}
    	if (mShowProgressBars) {
    		switchVisibility(mProgressBars, visible, true);
    	}
    	switchVisibility(mTextBarRed, visible, true);
    	switchVisibility(mTextBarBlack, visible, true);
    	switchVisibility(mTextBarBlue, visible, true);
    	switchVisibility(mChosenAnswer, visible, true);
    }


    private void initControls() {
        mCardFrame.setVisibility(View.VISIBLE);
        mTextBarRed.setVisibility(View.VISIBLE);
        mTextBarBlack.setVisibility(View.VISIBLE);
        mTextBarBlue.setVisibility(View.VISIBLE);
        mChosenAnswer.setVisibility(View.VISIBLE);
        mFlipCardLayout.setVisibility(View.VISIBLE);
        
        if (mPrefWhiteboard) {
            mWhiteboard.setVisibility(mShowWhiteboard ? View.VISIBLE : View.GONE);
        }
        mAnswerField.setVisibility(typeAnswer() ? View.VISIBLE : View.GONE);
    }


    private SharedPreferences restorePreferences() {
        SharedPreferences preferences = PrefSettings.getSharedPrefs(getBaseContext());
        mPrefTimer = preferences.getBoolean("timer", true);
        mPrefWhiteboard = preferences.getBoolean("whiteboard", false);
        mPrefWriteAnswers = preferences.getBoolean("writeAnswers", false);
        mPrefTextSelection = preferences.getBoolean("textSelection", true);
        mLongClickWorkaround = preferences.getBoolean("textSelectionLongclickWorkaround", false);
        mDeckFilename = preferences.getString("deckFilename", "");
        mNightMode = preferences.getBoolean("invertedColors", false);
    	mInvertedColors = mNightMode;
        mBlackWhiteboard = preferences.getBoolean("blackWhiteboard", true);
        mSwapQA = preferences.getBoolean("swapqa", false);
        mPrefUseRubySupport = preferences.getBoolean("useRubySupport", false);
        mPrefFullscreenReview = preferences.getBoolean("fullscreenReview", true);
        mshowNextReviewTime = preferences.getBoolean("showNextReviewTime", true);
        mZoomEnabled = preferences.getBoolean("zoom", false);
//        mZeemoteEnabled = preferences.getBoolean("zeemote", false);
        mDisplayFontSize = preferences.getInt("relativeDisplayFontSize", 100);//Card.DEFAULT_FONT_SIZE_RATIO);
        mRelativeButtonSize = preferences.getInt("answerButtonSize", 100);
        mInputWorkaround = preferences.getBoolean("inputWorkaround", false);
        mPrefFixHebrew = preferences.getBoolean("fixHebrewText", false);
        mPrefFixArabic = preferences.getBoolean("fixArabicText", false);
        mPrefConvertFen = preferences.getBoolean("convertFenText", false);
        mSpeakText = preferences.getBoolean("tts", false);
        mPlaySoundsAtStart = preferences.getBoolean("playSoundsAtStart", true);
        mShowProgressBars = preferences.getBoolean("progressBars", true);
        mPrefUseTimer = preferences.getBoolean("timeoutAnswer", false);
        mWaitAnswerSecond = preferences.getInt("timeoutAnswerSeconds", 20);
        mWaitQuestionSecond = preferences.getInt("timeoutQuestionSeconds", 60);
        mScrollingButtons = preferences.getBoolean("scrolling_buttons", false);
        mDoubleScrolling =  preferences.getBoolean("double_scrolling", false);
        mGesturesEnabled = preferences.getBoolean("swipe", false);
        if (mGesturesEnabled) {
            mGestureShake = Integer.parseInt(preferences.getString("gestureShake", "0"));
            if (mGestureShake != 0) {
                mShakeEnabled = true;
            }
            mShakeIntensity = preferences.getInt("minShakeIntensity", 70);

            mGestureSwipeUp = Integer.parseInt(preferences.getString("gestureSwipeUp", "0"));
         	mGestureSwipeDown = Integer.parseInt(preferences.getString("gestureSwipeDown", "0"));
         	mGestureSwipeLeft = Integer.parseInt(preferences.getString("gestureSwipeLeft", "13"));
         	mGestureSwipeRight = Integer.parseInt(preferences.getString("gestureSwipeRight", "0"));
         	mGestureDoubleTap = Integer.parseInt(preferences.getString("gestureDoubleTap", "0"));
         	mGestureTapLeft = Integer.parseInt(preferences.getString("gestureTapLeft", "0"));
         	mGestureTapRight = Integer.parseInt(preferences.getString("gestureTapRight", "0"));
         	mGestureTapTop = Integer.parseInt(preferences.getString("gestureTapTop", "0"));
         	mGestureTapBottom = Integer.parseInt(preferences.getString("gestureTapBottom", "0"));
         	mGestureLongclick = Integer.parseInt(preferences.getString("gestureLongclick", "0"));
        }
        mShowAnimations = preferences.getBoolean("themeAnimations", false);
        if (mShowAnimations) {
            int animationDuration = preferences.getInt("animationDuration", 500);
           	mAnimationDurationTurn = animationDuration;
           	mAnimationDurationMove = animationDuration;
        }
        mLocale = preferences.getString("language", "");

        // allow screen orientation in reviewer only when fix preference is not set
        if (preferences.getBoolean("fixOrientation", false)) {
            if (getResources().getConfiguration().orientation == Configuration.ORIENTATION_LANDSCAPE) {
                setRequestedOrientation(ActivityInfo.SCREEN_ORIENTATION_LANDSCAPE);
            } else if (getResources().getConfiguration().orientation == Configuration.ORIENTATION_PORTRAIT) {
                setRequestedOrientation(ActivityInfo.SCREEN_ORIENTATION_PORTRAIT);
            }
        }

        if (preferences.getBoolean("keepScreenOn", false)) {
        	this.getWindow().addFlags(WindowManager.LayoutParams.FLAG_KEEP_SCREEN_ON);
        }

        mSimpleInterface = preferences.getBoolean("simpleInterface", false);

        return preferences;
    }


    private void setDueMessage() {
//    	Decks deck = DeckManager.getMainDeck();
//		if (mCurrentCard != null && deck != null && deck.getScheduler().equals("reviewEarly") && mCurrentCard.getType() != Card.TYPE_FAILED) {
//    		mChosenAnswer.setTextColor(mForegroundColor);
//    		mChosenAnswer.setText(Utils.fmtTimeSpan(mCurrentCard.getCombinedDue() - Utils.now(), Utils.TIME_FORMAT_IN));				
//		}
    }


    private void updateForNewCard() {
    	updateScreenCounts();
    	if (mShowProgressBars) {
            updateStatisticBars();
    	}

        // Clean answer field
        if (typeAnswer()) {
            mAnswerField.setText("");
        }

        if (mPrefWhiteboard && !mShowAnimations) {
            mWhiteboard.clear();
        }

        if (mPrefTimer) {
            mCardTimer.setBase(SystemClock.elapsedRealtime());
            mCardTimer.start();
        }
    }


    private void updateScreenCounts() {
    	if (mCurrentCard == null) {
    		return;
    	}

    	// TODO: ETA
//        int eta = mCurrentScheduler.eta() / 60;
//        if (deck.hasFinishScheduler() || eta < 1) {
//            setTitle(deck.getDeckName());
//        } else {
//            setTitle(getResources().getQuantityString(R.plurals.reviewer_window_title, eta, deck.getDeckName(), eta));
//        }

    	int[] counts = mSched.counts(mCurrentCard);
        SpannableString newCount = new SpannableString(String.valueOf(counts[0]));
        SpannableString lrnCount = new SpannableString(String.valueOf(counts[1]));
        SpannableString revCount = new SpannableString(String.valueOf(counts[2]));

        switch (mCurrentCard.getQueue()) {
            case Card.TYPE_NEW:
                newCount.setSpan(new UnderlineSpan(), 0, newCount.length(), 0);
                break;
            case Card.TYPE_LRN:
                lrnCount.setSpan(new UnderlineSpan(), 0, lrnCount.length(), 0);
                break;
            case Card.TYPE_REV:
                revCount.setSpan(new UnderlineSpan(), 0, revCount.length(), 0);
                break;
        }

        mTextBarRed.setText(newCount);
        mTextBarBlack.setText(lrnCount);
        mTextBarBlue.setText(revCount);
    }


    private void updateStatisticBars() {
//    	if (mReloadStatistics) {
//            int[] counts = AnkiDroidApp.deck().yesCounts();
//            mStatisticsTodaysCount = counts[0];
//            mStatisticsTodaysNoCount = counts[1];
//            mStatisticsMatureCount = counts[2];
//            mStatisticsMatureNoCount = counts[3];
//            mReloadStatistics = false;
//    	}
//        if (mStatisticBarsMax == 0) {
//            View view = findViewById(R.id.progress_bars_back1);
//            mStatisticBarsMax = view.getWidth();
//            mStatisticBarsHeight = view.getHeight();
//        }
//        Decks deck = DeckManager.getMainDeck();
//        Utils.updateProgressBars(this, mSessionProgressBar, deck.getSessionProgress(), mStatisticBarsMax, mStatisticBarsHeight, true, false);
//        Utils.updateProgressBars(this, mSessionYesBar, deck.getProgress(false), mStatisticBarsMax, mStatisticBarsHeight, true);
    }

    /* Handler for the delay in auto showing question and/or answer
     * One toggle for both question and answer, could set longer
     * delay for auto next question
     */
    private Handler mTimeoutHandler = new Handler();

    private Runnable mShowQuestionTask = new Runnable() {
        public void run() {
            //Assume hitting the "Again" button when auto next question
            if (mEase1Layout.isEnabled() == true && mEase1Layout.getVisibility() == View.VISIBLE) {
		mEase1Layout.performClick();
            }
        }
    };

    private Runnable mShowAnswerTask = new Runnable() {
        public void run() {
            if (mPrefTimer) {
                mCardTimer.stop();
            }
            if (mFlipCardLayout.isEnabled() == true && mFlipCardLayout.getVisibility() == View.VISIBLE) {
            	mFlipCardLayout.performClick();
            }
        }
    };


    private void displayCardQuestion() {
        sDisplayAnswer = false;

        // If the user want to show answer automatically
        if (mPrefUseTimer) {
            mTimeoutHandler.removeCallbacks(mShowAnswerTask);
            mTimeoutHandler.postDelayed(mShowAnswerTask, mWaitAnswerSecond * 1000  );
        }

        String question = getQuestion();

        if(mPrefFixArabic) {
        	question = ArabicUtilities.reshapeSentence(question, true);
        }

        Log.i(AnkiDroidApp.TAG, "question: '" + question + "'");

        String displayString = "";

        if (mSimpleInterface) {
        	// TODO
//        	mCardContent = Html.fromHtml(question);
//        	if (mCardContent.length() == 0) {
//        		SpannableString hint = new SpannableString(getResources().getString(R.string.simple_interface_hint, R.string.card_details_question));
//        		hint.setSpan(new StyleSpan(Typeface.ITALIC), 0, mCardContent.length(), Spanned.SPAN_EXCLUSIVE_EXCLUSIVE);
//        		mCardContent = hint;
//        	}
        } else {
            // If the user wants to write the answer
            if (typeAnswer()) {
                mAnswerField.setVisibility(View.VISIBLE);

                // Show soft keyboard
                InputMethodManager inputMethodManager = (InputMethodManager) getSystemService(Context.INPUT_METHOD_SERVICE);
                inputMethodManager.showSoftInput(mAnswerField, InputMethodManager.SHOW_FORCED);
            }

            displayString = enrichWithQADiv(question, false);

//            if (mSpeakText && Integer.valueOf(android.os.Build.VERSION.SDK) > 3) {
////                ReadText.setLanguageInformation(Models.getModel(DeckManager.getMainDeck(), mCurrentCard.getCardModelId(), false).getId(), mCurrentCard.getCardModelId());          
//            }
        }

        updateCard(displayString);
        hideEaseButtons();
    }


    private void displayCardAnswer() {
        Log.i(AnkiDroidApp.TAG, "displayCardAnswer");

        // If the user want to show next question automatically
        if (mPrefUseTimer) {
            mTimeoutHandler.removeCallbacks(mShowQuestionTask);
            mTimeoutHandler.postDelayed(mShowQuestionTask, mWaitQuestionSecond * 1000  );            
        }

        // prevent answering (by e.g. gestures) before card is loaded
        if (mCurrentCard == null) {
        	return;
        }

        sDisplayAnswer = true;
        setFlipCardAnimation();

        String answer = getAnswer();

        String displayString = "";
        
        if (mSimpleInterface) {
//        	SpannableStringBuilder sb = new SpannableStringBuilder();
//        	Spanned ans = Html.fromHtml(answer);
//        	if (ans.length() == 0) {
//        		SpannableString hint = new SpannableString(getResources().getString(R.string.simple_interface_hint, R.string.card_details_answer));
//        		hint.setSpan(new StyleSpan(Typeface.ITALIC), 0, hint.length(), Spanned.SPAN_EXCLUSIVE_EXCLUSIVE);
//        		ans = hint;
//        	}
//        	sb.append(ans);
//        	mCardContent = sb;
        } else {
            Sound.stopSounds();

            if(mPrefFixArabic) {
            	// reshape
            	answer = ArabicUtilities.reshapeSentence(answer, true);
            }

            // If the user wrote an answer
            if (typeAnswer()) {
                mAnswerField.setVisibility(View.GONE);
                if (mCurrentCard != null) {
                    // Obtain the user answer and the correct answer
                    String userAnswer = mAnswerField.getText().toString();         
                    Matcher matcher = sSpanPattern.matcher(Utils.stripHTMLMedia(ArabicUtilities.reshapeSentence(comparedFieldAnswer, true)));
                    String correctAnswer = matcher.replaceAll("");
                    matcher = sBrPattern.matcher(correctAnswer);
                    correctAnswer = matcher.replaceAll("\n");
                    matcher = Sound.sSoundPattern.matcher(correctAnswer);
                    correctAnswer = matcher.replaceAll("");
                    matcher = Image.sImagePattern.matcher(correctAnswer);
                    correctAnswer = matcher.replaceAll("");
                    Log.i(AnkiDroidApp.TAG, "correct answer = " + correctAnswer);

                    // Obtain the diff and send it to updateCard
                    DiffEngine diff = new DiffEngine();

                    StringBuffer span = new StringBuffer();
                    span.append("<span class=\"").append(comparedFieldClass).append("\">");
                    span.append(diff.diff_prettyHtml(diff.diff_main(userAnswer, correctAnswer)));
                    span.append("</span>");
                    span.append("<br/>").append(answer);
                    displayString = enrichWithQADiv(span.toString(), true);
                }

                // Hide soft keyboard
                InputMethodManager inputMethodManager = (InputMethodManager) getSystemService(Context.INPUT_METHOD_SERVICE);
                inputMethodManager.hideSoftInputFromWindow(mAnswerField.getWindowToken(), 0);
            } else {
                displayString = enrichWithQADiv(answer, true);
            }
        }

        mIsSelecting = false;
        updateCard(displayString);
        showEaseButtons();
    }


    private void updateCard(String content) {
        Log.i(AnkiDroidApp.TAG, "updateCard");

        if (mSimpleInterface) {
//        	fillFlashcard(mShowAnimations);
//        	return;
        }

        mBaseUrl = "";
        Boolean isJapaneseModel = false;
        
        //Check whether there is a hard coded font-size in the content and apply the relative font size
        //Check needs to be done before CSS is applied to content;
        content = recalculateHardCodedFontSize(content, mDisplayFontSize);
        
        // Add CSS for font color and font size
        if (mCurrentCard != null) {
        	final String japaneseModelTag = "Japanese";
        	
//            Decks currentDeck = DeckManager.getMainDeck();
//            Models myModel = Models.getModel(currentDeck, mCurrentCard.getCardModelId(), false);
//		if (myModel == null) {
//			Log.e(AnkiDroidApp.TAG, "updateCard - no Model could be fetched. Closing Reviewer and showing db-error dialog");
//	                closeReviewer(RESULT_ANSWERING_ERROR, true);			
//		}
            mBaseUrl = "";//Utils.getBaseUrl(mMediaDir, myModel, currentDeck);
            int nightBackground = Themes.getNightModeCardBackground(this);
//            content = myModel.getCSSForFontColorSize(mCurrentCard.getCardModelId(), mDisplayFontSize, mNightMode, nightBackground) + Models.invertColors(content, mNightMode);
//            isJapaneseModel = myModel.hasTag(japaneseModelTag);
//            mCurrentBackgroundColor = myModel.getBackgroundColor(mCurrentCard.getCardModelId());
        } else {
        	mCard.getSettings().setDefaultFontSize(calculateDynamicFontSize(content));
            mBaseUrl = Utils.urlEncodeMediaDir(mDeckFilename.replace(".anki", ".media/"));
        }

        // Log.i(AnkiDroidApp.TAG, "Initial content card = \n" + content);
        // content = Image.parseImages(deckFilename, content);
        // Log.i(AnkiDroidApp.TAG, "content after parsing images = \n" +
        // content);

        // don't play question sound again when displaying answer
        int questionStartsAt = content.indexOf("<a name=\"question\"></a><hr/>");
        String question = "";
        String answer = "";

<<<<<<< HEAD
        int qa = MetaDB.LANGUAGES_QA_QUESTION;
    	if (sDisplayAnswer) {
            qa = MetaDB.LANGUAGES_QA_ANSWER;
    	}
    	answer = Sound.parseSounds(mBaseUrl, content, mSpeakText, qa);
=======
        Sound.resetSounds();

        if (isQuestionDisplayed()) {
        	if (sDisplayAnswer && (questionStartsAt != -1)) {
                question = Sound.parseSounds(mBaseUrl, content.substring(0, questionStartsAt), mSpeakText, MetaDB.LANGUAGES_QA_QUESTION);
                answer = Sound.parseSounds(mBaseUrl, content.substring(questionStartsAt, content.length()), mSpeakText, MetaDB.LANGUAGES_QA_ANSWER);
        	} else {
                question = Sound.parseSounds(mBaseUrl, content.substring(0, content.length() - 5), mSpeakText, MetaDB.LANGUAGES_QA_QUESTION) + "<hr/>";
        	}
        } else {
            int qa = MetaDB.LANGUAGES_QA_QUESTION;
        	if (sDisplayAnswer) {
                qa = MetaDB.LANGUAGES_QA_ANSWER;
        	}
        	answer = Sound.parseSounds(mBaseUrl, content, mSpeakText, qa);
        }
>>>>>>> a92e9cbb

        // Parse out the LaTeX images
//        question = LaTeX.parseLaTeX(DeckManager.getMainDeck(), question);
//        answer = LaTeX.parseLaTeX(DeckManager.getMainDeck(), answer);

        // If ruby annotation support is activated, then parse and handle:
        // Strip kanji in question, add furigana in answer
        if (mPrefUseRubySupport && isJapaneseModel) {
          	content = RubyParser.ankiStripKanji(question) + RubyParser.ankiRubyToMarkup(answer);
        } else {
        	content = question + answer;
        }

        // In order to display the bold style correctly, we have to change
        // font-weight to 700
        content = content.replace("font-weight:600;", "font-weight:700;");

        // Find hebrew text
        if (isHebrewFixEnabled()) {
            content = applyFixForHebrew(content);
        }
        
        // Chess notation FEN handling
        if (this.isFenConversionEnabled()) {
        	content = fenToChessboard(content);
        }
		
        Log.i(AnkiDroidApp.TAG, "content card = \n" + content);
        StringBuilder style = new StringBuilder();
        style.append(mCustomFontStyle);
//        style.append(getDeckStyle(mCurrentCard.mDeck.getDeckPath()));
        Log.i(AnkiDroidApp.TAG, "::style::" + style);
        mCardContent = new SpannedString(mCardTemplate.replace("::content::", content).replace("::style::", style.toString()));
        // Log.i(AnkiDroidApp.TAG, "card html = \n" + card);
        Log.i(AnkiDroidApp.TAG, "base url = " + mBaseUrl );

    	fillFlashcard(mShowAnimations);

        if (!mConfigurationChanged && mPlaySoundsAtStart)
            playSounds();
    }

    /**
     * Plays sounds (or TTS, if configured) for current shown side of card 
     */
    private void playSounds() {
        int qa = sDisplayAnswer ? MetaDB.LANGUAGES_QA_ANSWER : MetaDB.LANGUAGES_QA_QUESTION;

        // We need to play the sounds from the proper side of the card
        if (!mSpeakText)
            Sound.playSounds(qa);
        else {
            if (sDisplayAnswer)
                ReadText.textToSpeech(Utils.stripHTML(getAnswer()), qa);
            else
                ReadText.textToSpeech(Utils.stripHTML(getQuestion()), qa);
        }
    }

    private void setFlipCardAnimation() {
    	mNextAnimation = ANIMATION_TURN;
    }
    private void setNextCardAnimation(boolean reverse) {
    	if (mCardContainer.getVisibility() == View.INVISIBLE) {
    		setInAnimation(reverse);
    	} else {
    		mNextAnimation = reverse ? ANIMATION_NEXT_CARD_FROM_LEFT : ANIMATION_NEXT_CARD_FROM_RIGHT;
    	}
    }
    private void setInAnimation(boolean reverse) {
		mNextAnimation = reverse ? ANIMATION_SLIDE_IN_FROM_LEFT : ANIMATION_SLIDE_IN_FROM_RIGHT;
    }
    private void setOutAnimation(boolean reverse) {
		mNextAnimation = reverse ? ANIMATION_SLIDE_OUT_TO_RIGHT: ANIMATION_SLIDE_OUT_TO_LEFT;
    	if (mCardContainer.getVisibility() == View.VISIBLE && mShowAnimations) {
        	fillFlashcard(true);
    	}
    }


    public void fillFlashcard(boolean flip) {
    	if (!flip) {
	        Log.i(AnkiDroidApp.TAG, "base url = " + mBaseUrl);
        	if (mSimpleInterface) {
        		mSimpleCard.setText(mCardContent);
        	} else if (mRefreshWebview) {
	            mNextCard.setBackgroundColor(mCurrentBackgroundColor);
	            mNextCard.loadDataWithBaseURL(mBaseUrl, mCardContent.toString(), "text/html", "utf-8", null);
	            mNextCard.setVisibility(View.VISIBLE);
	            mCardFrame.removeView(mCard);
	            mCard.destroy();
	            mCard = mNextCard;
	            mNextCard = createWebView();
	            mNextCard.setVisibility(View.GONE);
	            mCardFrame.addView(mNextCard, 0);
	            // hunt for input issue 720, like android issue 3341
	            if (Integer.parseInt(android.os.Build.VERSION.SDK) < 8) {
	            	mCard.setFocusableInTouchMode(true);
	            }
	        } else {
	            mCard.loadDataWithBaseURL(mBaseUrl, mCardContent.toString(), "text/html", "utf-8", null);
	            mCard.setBackgroundColor(mCurrentBackgroundColor);
	        }
	        if (mChangeBorderStyle) {
		        switch (mCurrentBackgroundColor) {
		        case Color.WHITE:
		        	if (mInvertedColors) {
		        		mInvertedColors = false;
		            	invertColors(false);	        		
		        	}
			        break;
		        case Color.BLACK:
			        if (!mInvertedColors) {
		            	mInvertedColors = true;
		            	invertColors(true);
			        }
			        break;
		        default:
		            if (Themes.getTheme() != Themes.THEME_BLUE) {
		                mMainLayout.setBackgroundColor(mCurrentBackgroundColor);
		            }
	            	if (mInvertedColors != mNightMode) {
	    	            mInvertedColors = mNightMode;
	    	            invertColors(mNightMode);            		
	            	}
		        }	        	
	        }
	        if (!mShowAnimations && mCardTimer.getVisibility() == View.INVISIBLE) {
    	    	switchTopBarVisibility(View.VISIBLE);
	        }
    		if (!sDisplayAnswer) {
        		updateForNewCard();
        		if (mShowWhiteboard) {
    				mWhiteboard.clear();
        		}
        		setNextCardAnimation(false);
    		}
    	} else {
    		Animation3D rotation;
    		boolean directionToLeft = true;
    		switch (mNextAnimation) {
    		case ANIMATION_TURN:
    			rotation = new Animation3D(mCardContainer.getWidth(), mCardContainer.getHeight(), 9, Animation3D.ANIMATION_TURN, true, true, this);
    			rotation.setDuration(mAnimationDurationTurn);
    			rotation.setInterpolator(new AccelerateDecelerateInterpolator());
    			break;
    		case ANIMATION_NEXT_CARD_FROM_LEFT:
    			directionToLeft = false;
    		case ANIMATION_NEXT_CARD_FROM_RIGHT:
    			rotation = new Animation3D(mCardContainer.getWidth(), mCardContainer.getHeight(), 0, Animation3D.ANIMATION_EXCHANGE_CARD, directionToLeft, true, this);
    			rotation.setDuration(mAnimationDurationMove);
    			rotation.setInterpolator(new AccelerateDecelerateInterpolator());
    			break;
    		case ANIMATION_SLIDE_OUT_TO_RIGHT:
    			directionToLeft = false;
    		case ANIMATION_SLIDE_OUT_TO_LEFT:
        		fillFlashcard(false);
    			rotation = new Animation3D(mCardContainer.getWidth(), mCardContainer.getHeight(), 0, Animation3D.ANIMATION_SLIDE_OUT_CARD, directionToLeft, true, this);
    			rotation.setDuration(mAnimationDurationMove);
    			rotation.setInterpolator(new AccelerateInterpolator());
    	    	switchTopBarVisibility(View.INVISIBLE);
    			break;
    		case ANIMATION_SLIDE_IN_FROM_LEFT:
    			directionToLeft = false;
    		case ANIMATION_SLIDE_IN_FROM_RIGHT:
        		fillFlashcard(false);
    			rotation = new Animation3D(mCardContainer.getWidth(), mCardContainer.getHeight(), 0, Animation3D.ANIMATION_SLIDE_IN_CARD, directionToLeft, true, this);
    			rotation.setDuration(mAnimationDurationMove);
    			rotation.setInterpolator(new DecelerateInterpolator());
    	    	switchTopBarVisibility(View.VISIBLE);
    			break;
    		case ANIMATION_NO_ANIMATION:
    		default:
    			return;
    		}

    		rotation.reset();
    		mCardContainer.setDrawingCacheEnabled(true);
    		mCardContainer.setDrawingCacheBackgroundColor(Themes.getBackgroundColor());
	    	mCardContainer.clearAnimation();
	    	mCardContainer.startAnimation(rotation);
    	}
    }


    public void showFlashcard(boolean visible) {
    	mCardContainer.setVisibility(visible ? View.VISIBLE : View.INVISIBLE); 
    }


    private String getQuestion() {
    	if (mSwapQA) {
    		return mCurrentCard.getAnswer();
    	} else {
    		return mCurrentCard.getQuestion();
    	}
    }


    private String getAnswer() {
    	if (mSwapQA) {
    		return mCurrentCard.getQuestion();
    	} else {
    		return mCurrentCard.getAnswer();
    	}
    }


    private String getDeckStyle(String deckPath) {
      File styleFile = new File(Utils.removeExtension(deckPath) + ".css");
      if (!styleFile.exists() || !styleFile.canRead()) {
        return "";
      }
      StringBuilder style = new StringBuilder();
      try {
        BufferedReader styleReader =
          new BufferedReader(new InputStreamReader(new FileInputStream(styleFile)));
        while (true) {
          String line = styleReader.readLine();
          if (line == null) {
            break;
          }
          style.append(line);
          style.append('\n');
        }
      } catch (IOException e) {
        Log.e(AnkiDroidApp.TAG, "Error reading style file: " + styleFile.getAbsolutePath(), e);
        return "";
      }
      return style.toString();
    }


    /**
     * Returns the CSS used to handle custom fonts.
     * <p>
     * Custom fonts live in fonts directory in the directory used to store decks.
     * <p>
     * Each font is mapped to the font family by the same name as the name of the font fint without the extension.
     */
    private String getCustomFontsStyle() {
      StringBuilder builder = new StringBuilder();
      for (String fontPath : mCustomFontFiles) {
        String fontFace = String.format(
            "@font-face {font-family: \"%s\"; src: url(\"file://%s\");}",
            Utils.removeExtension((new File(fontPath)).getName()), fontPath);
        Log.d(AnkiDroidApp.TAG, "adding to style: " + fontFace);
        builder.append(fontFace);
        builder.append('\n');
      }
      return builder.toString();
    }


    /** Returns the CSS used to set the default font. */
    private String getDefaultFontStyle() {
    	if (mCustomDefaultFontCss == null) {
            SharedPreferences preferences = PrefSettings.getSharedPrefs(getBaseContext());
            String defaultFont = preferences.getString("defaultFont", null);
            if (defaultFont == null || "".equals(defaultFont)) {
            	mCustomDefaultFontCss = "";
            } else {
                mCustomDefaultFontCss = "BODY .question, BODY .answer { font-family: '" + defaultFont + "' }\n";            	
            }
    	}
    	return mCustomDefaultFontCss;
    }


    public static Card getEditorCard() {
        return sEditorCard;
    }


    private boolean isHebrewFixEnabled() {
        return mPrefFixHebrew;
    }
    
    private boolean isFenConversionEnabled() {
    	return mPrefConvertFen;
    }


    /**
     * Adds a div html tag around the contents to have an indication, where answer/question is displayed
     *
     * @param content
     * @param isAnswer if true then the class attribute is set to "answer", "question" otherwise.
     * @return
     */
    private static String enrichWithQADiv(String content, boolean isAnswer) {
        StringBuffer sb = new StringBuffer();
        sb.append("<div class=\"");
        if (isAnswer) {
            sb.append(ANSWER_CLASS);
        } else {
            sb.append(QUESTION_CLASS);
        }
        sb.append("\">");
        sb.append(content);
        sb.append("</div>");
        return sb.toString();
    }
    
    /**
     * Parses content in question and answer to see, whether someone has hard coded
     * the font size in a card layout. If this is so, then the font size must be
     * replaced with one corrected by the relative font size.
     * If a relative CSS unit measure is used (e.g. 'em'), then only hierarchy in 'span' tag is taken into account.
     * @param content
     * @param percentage - the relative font size percentage defined in preferences
     * @return
     */
    private String recalculateHardCodedFontSize(String content, int percentage) {
    	if (null == content || 0 == content.trim().length()) {
    		return "";
    	}
    	StringBuilder sb = new StringBuilder(content);
    	
    	boolean fontSizeFound = true; //whether the previous loop found a valid font-size attribute
    	int spanTagDepth = 0; //to find out whether a relative CSS unit measure is within another one
    	int outerRelativeSpanTagDepth = 100; //the hierarchy depth of the current outer relative span
    	int start = 0;
    	int posSpan = 0;
    	int posFontSize = 0;
    	int posUnit = 0;
    	int intSize; //for absolute css measurement values
    	double doubleSize; //for relative css measurement values
    	boolean isRelativeUnit = true; //true if em or %
    	String sizeS;
    	
    	//formatter for decimal numbers
    	DecimalFormatSymbols symbols = new DecimalFormatSymbols();
		symbols.setDecimalSeparator('.');
		DecimalFormat dFormat = new DecimalFormat("0.##", symbols);

    	while (fontSizeFound) {
    		posFontSize = sb.indexOf("font-size:", start);
    		if (-1 == posFontSize) {
    			fontSizeFound = false;
    			continue;
    		} else {
    			//check whether </span> are found and decrease spanTagDepth accordingly
        		posSpan = sb.indexOf("</span>", start);
        		while (-1 != posSpan && posSpan < posFontSize) {
        			spanTagDepth -= 1;
        			posSpan = sb.indexOf("</span>", posSpan + 7);
        		}
    			start = posFontSize + 10;
    			for (int a = 0; a < ABSOLUTE_CSS_UNITS.length; a++) {
    				posUnit = sb.indexOf(ABSOLUTE_CSS_UNITS[a], start);
    				if (-1 != posUnit) {
    					isRelativeUnit = false;
    					break;
    				}
    			}
        		if (-1 == posUnit) {
        			for (int a = 0; a < RELATIVE_CSS_UNITS.length; a++) {
        				posUnit = sb.indexOf(RELATIVE_CSS_UNITS[a], start);
        				if (-1 != posUnit) {
        					isRelativeUnit = true;
        					break;
        				}
        			}
        		}
    		}
    		if (-1 == posUnit) {
    			//only absolute and relative measures are taken into account. E.g. 'xx-small', 'inherit' etc. are not taken into account
    			fontSizeFound = false;
    			continue;
    		} else if (17 < (posUnit - posFontSize)) { //assuming max 1 blank and 5 digits
    			//only take into account if font-size measurement is close, because theoretically "font-size:" could be part of text
    			continue; 
    		} else {
    			spanTagDepth += 1; //because we assume that font-sizes always are declared in span tags
    			start = posUnit +3; // needs to be more than posPx due to decimals
    			sizeS = sb.substring(posFontSize + 10, posUnit).trim();
    			if (isRelativeUnit) {
    				if (outerRelativeSpanTagDepth >= spanTagDepth) {
    					outerRelativeSpanTagDepth = spanTagDepth;
		    			try {
		    				doubleSize = dFormat.parse(sizeS).doubleValue();
		    			} catch (ParseException e) {
		    				continue; //ignore this one
		    			}
		    			doubleSize = doubleSize * percentage / 100;
		    			sizeS = dFormat.format(doubleSize);
    				} //else do nothing as relative sizes within relative sizes should not be changed
    			} else {
	    			try {
	    				intSize = Integer.parseInt(sizeS);
	    			} catch (NumberFormatException e) {
	    				start = posFontSize + 10;
	    				continue; //ignore this one
	    			}
	    			intSize = intSize * percentage / 100;
	    			sizeS = Integer.toString(intSize);
    			}
	    		sb.replace(posFontSize + 10, posUnit, sizeS);
    		}
    	}
    	return sb.toString();
    }
    
    /**
     * 
     * @return true if the AnkiDroid preference for writing answer is true and if the Anki Deck CardLayout specifies a field to query
     */
    private final boolean typeAnswer() {
    	if (mPrefWriteAnswers && null != comparedFieldAnswer) {
    		return true;
    	}
    	return false;
    }


    /**
     * Calculates a dynamic font size depending on the length of the contents taking into account that the input string
     * contains html-tags, which will not be displayed and therefore should not be taken into account.
     * 
     * @param htmlContents
     * @return font size respecting MIN_DYNAMIC_FONT_SIZE and MAX_DYNAMIC_FONT_SIZE
     */
    private static int calculateDynamicFontSize(String htmlContent) {
        // Replace each <br> with 15 spaces, each <hr> with 30 spaces, then
        // remove all html tags and spaces
        String realContent = htmlContent.replaceAll("\\<br.*?\\>", " ");
        realContent = realContent.replaceAll("\\<hr.*?\\>", " ");
        realContent = realContent.replaceAll("\\<.*?\\>", "");
        realContent = realContent.replaceAll("&nbsp;", " ");
        return Math.max(DYNAMIC_FONT_MIN_SIZE, DYNAMIC_FONT_MAX_SIZE
                - (int) (realContent.length() / DYNAMIC_FONT_FACTOR));
    }


    private void unblockControls() {
        mCardFrame.setEnabled(true);
        mFlipCardLayout.setEnabled(true);

        switch (mCurrentEase) {
            case EASE_FAILED:
                mEase1Layout.setClickable(true);
                mEase2Layout.setEnabled(true);
                mEase3Layout.setEnabled(true);
                mEase4Layout.setEnabled(true);
                break;

            case EASE_HARD:
                mEase1Layout.setEnabled(true);
                mEase2Layout.setClickable(true);
                mEase3Layout.setEnabled(true);
                mEase4Layout.setEnabled(true);
                break;

            case EASE_MID:
                mEase1Layout.setEnabled(true);
                mEase2Layout.setEnabled(true);
                mEase3Layout.setClickable(true);
                mEase4Layout.setEnabled(true);
                break;

            case EASE_EASY:
                mEase1Layout.setEnabled(true);
                mEase2Layout.setEnabled(true);
                mEase3Layout.setEnabled(true);
                mEase4Layout.setClickable(true);
                break;

            default:
                mEase1Layout.setEnabled(true);
                mEase2Layout.setEnabled(true);
                mEase3Layout.setEnabled(true);
                mEase4Layout.setEnabled(true);
                break;
        }

        if (mPrefTimer) {
            mCardTimer.setEnabled(true);
        }

        if (mPrefWhiteboard) {
            mWhiteboard.setEnabled(true);
        }

        if (typeAnswer()) {
            mAnswerField.setEnabled(true);
        }
        mTouchLayer.setVisibility(View.VISIBLE);
    }


    private void blockControls() {
        mCardFrame.setEnabled(false);
        mFlipCardLayout.setEnabled(false);
        mTouchLayer.setVisibility(View.INVISIBLE);

        switch (mCurrentEase) {
            case EASE_FAILED:
                mEase1Layout.setClickable(false);
                mEase2Layout.setEnabled(false);
                mEase3Layout.setEnabled(false);
                mEase4Layout.setEnabled(false);
                break;

            case EASE_HARD:
                mEase1Layout.setEnabled(false);
                mEase2Layout.setClickable(false);
                mEase3Layout.setEnabled(false);
                mEase4Layout.setEnabled(false);
                break;

            case EASE_MID:
                mEase1Layout.setEnabled(false);
                mEase2Layout.setEnabled(false);
                mEase3Layout.setClickable(false);
                mEase4Layout.setEnabled(false);
                break;

            case EASE_EASY:
                mEase1Layout.setEnabled(false);
                mEase2Layout.setEnabled(false);
                mEase3Layout.setEnabled(false);
                mEase4Layout.setClickable(false);
                break;

            default:
                mEase1Layout.setEnabled(false);
                mEase2Layout.setEnabled(false);
                mEase3Layout.setEnabled(false);
                mEase4Layout.setEnabled(false);
                break;
        }

        if (mPrefTimer) {
            mCardTimer.setEnabled(false);
        }

        if (mPrefWhiteboard) {
            mWhiteboard.setEnabled(false);
        }

        if (typeAnswer()) {
            mAnswerField.setEnabled(false);
        }
    }


    private int getAvailableWidthInCard() {
        // The width available is equals to
        // the screen's width divided by the default scale factor used by the
        // WebView, because this scale factor will be
        // applied later
        // and minus the padding
        int availableWidth = (int) (AnkiDroidApp.getDisplayWidth() / mScaleInPercent) - TOTAL_WIDTH_PADDING;
        Log.i(AnkiDroidApp.TAG, "availableWidth = " + availableWidth);
        return availableWidth;
    }


    /**
     * Select Text in the webview and automatically sends the selected text to the clipboard. From
     * http://cosmez.blogspot.com/2010/04/webview-emulateshiftheld -on-android.html
     */
    private void selectAndCopyText() {
        try {
            KeyEvent shiftPressEvent = new KeyEvent(0, 0, KeyEvent.ACTION_DOWN, KeyEvent.KEYCODE_SHIFT_LEFT, 0, 0);
            if (mSimpleInterface) {
            	shiftPressEvent.dispatch(mSimpleCard);
            } else {            	
                shiftPressEvent.dispatch(mCard);
            }
            shiftPressEvent.isShiftPressed();
            mIsSelecting = true;
        } catch (Exception e) {
            throw new AssertionError(e);
        }
    }


    public boolean getRefreshWebviewAndInitializeWebviewVariables() {
    	mCustomFontFiles = Utils.getCustomFonts(getBaseContext());
		for (String s : new String[] {"nook"}) {
			if  (android.os.Build.DEVICE.toLowerCase().indexOf(s) != -1 || android.os.Build.MODEL.toLowerCase().indexOf(s) != -1) {
				return true;
			}
		}
        try {
        	// this must not be executed on nook (causes fc)
        	mSetScrollbarBarFading = WebView.class.getMethod("setScrollbarFadingEnabled", boolean.class);
        } catch (Throwable e) {
        	Log.i(AnkiDroidApp.TAG, "setScrollbarFadingEnabled could not be found due to a too low Android version (< 2.1)");
        }
		if (mCustomFontFiles.length != 0) {
			return true;
		}
		return false;
    }


    /**
     * Setup media. Try to detect if we're using dropbox and set the mediaPrefix accordingly. Then set the media
     * directory.
     * 
     * @param deck The deck that we've just opened
     */
//    public static String setupMedia(Decks deck) {
//        String mediaLoc = deck.getStringVar("mediaURL");
//        if (mediaLoc != null) {
//            mediaLoc = mediaLoc.replace("\\", "/");
//            if (mediaLoc.contains("/Dropbox/Public/Anki")) {
//                // We're using dropbox
//                deck.setMediaPrefix(AnkiDroidApp.getDropboxDir());
//            }
//        }
//        return deck.mediaDir();
//    }


    private String applyFixForHebrew(String text) {
        Matcher m = sHebrewPattern.matcher(text);
        StringBuffer sb = new StringBuffer();
        while (m.find()) {
            String hebrewText = m.group();
            // Some processing before we reverse the Hebrew text
            // 1. Remove all Hebrew vowels as they cannot be displayed properly
            Matcher mv = sHebrewVowelsPattern.matcher(hebrewText);
            hebrewText = mv.replaceAll("");
            // 2. Flip open parentheses, brackets and curly brackets with closed
            // ones and vice-versa
            // Matcher mp = sBracketsPattern.matcher(hebrewText);
            // StringBuffer sbg = new StringBuffer();
            // int bracket[] = new int[1];
            // while (mp.find()) {
            // bracket[0] = mp.group().codePointAt(0);
            // if ((bracket[0] & 0x28) == 0x28) {
            // // flip open/close ( and )
            // bracket[0] ^= 0x01;
            // } else if (bracket[0] == 0x5B || bracket[0] == 0x5D || bracket[0]
            // == 0x7B || bracket[0] == 0x7D) {
            // // flip open/close [, ], { and }
            // bracket[0] ^= 0x06;
            // }
            // mp.appendReplacement(sbg, new String(bracket, 0, 1));
            // }
            // mp.appendTail(sbg);
            // hebrewText = sbg.toString();
            // for (int i = 0; i < hebrewText.length(); i++) {
            // Log.i(AnkiDroidApp.TAG, "flipped brackets: " +
            // hebrewText.codePointAt(i));
            // }
            // 3. Reverse all numerical groups (so when they get reversed again
            // they show LTR)
            // Matcher mn = sNumeralsPattern.matcher(hebrewText);
            // sbg = new StringBuffer();
            // while (mn.find()) {
            // StringBuffer sbn = new StringBuffer(m.group());
            // mn.appendReplacement(sbg, sbn.reverse().toString());
            // }
            // mn.appendTail(sbg);

            // for (int i = 0; i < sbg.length(); i++) {
            // Log.i(AnkiDroidApp.TAG, "LTR numerals: " + sbg.codePointAt(i));
            // }
            // hebrewText = sbg.toString();//reverse().toString();
            m.appendReplacement(sb, hebrewText);
        }
        m.appendTail(sb);
        return sb.toString();
    }
    
    private String fenToChessboard(String text) {
        Matcher mf = sFenPattern.matcher(text);
        StringBuffer sb = new StringBuffer();
        while (mf.find()) {
        	if (mf.group(1).length() == 0) {
        		mf.appendReplacement(sb, "<script type=\"text/javascript\">document.write(renderFen('" + mf.group(2) + "',false));</script>");
        	} else {
        		Matcher mo = sFenOrientationPattern.matcher(mf.group(1));
        		if (mo.find() && mo.group(1).equalsIgnoreCase("black")) {
            		mf.appendReplacement(sb, "<script type=\"text/javascript\">document.write(renderFen('" + mf.group(2) + "',1));</script>");
        		} else {
            		mf.appendReplacement(sb, "<script type=\"text/javascript\">document.write(renderFen('" + mf.group(2) + "',false));</script>");
        		}
        	}
        }
        mf.appendTail(sb);
        return sb.toString();
    }


    private void executeCommand(int which) {
    	switch(which) {
    	case GESTURE_NOTHING:
    		break;
    	case GESTURE_ANSWER_EASE1:
			if (sDisplayAnswer) {
				answerCard(EASE_FAILED);
			} else {
		        displayCardAnswer();
			}
    		break;
    	case GESTURE_ANSWER_EASE2:
			if (sDisplayAnswer) {
				answerCard(EASE_HARD);
			} else {
		        displayCardAnswer();
			}    		
    		break;
    	case GESTURE_ANSWER_EASE3:
			if (sDisplayAnswer) {
				answerCard(EASE_MID);
			} else {
		        displayCardAnswer();
			}
    		break;
    	case GESTURE_ANSWER_EASE4:
			if (sDisplayAnswer) {
				answerCard(EASE_EASY);
			} else {
		        displayCardAnswer();
			}
    		break;
    	case GESTURE_ANSWER_RECOMMENDED:
			if (sDisplayAnswer) {
				if (mSched.lrnButtons(mCurrentCard)) {
					answerCard(EASE_MID);
				} else {
					answerCard(EASE_HARD);
				}
			} else {
				displayCardAnswer();
			}
    		break;
    	case GESTURE_ANSWER_BETTER_THAN_RECOMMENDED:
			if (sDisplayAnswer) {
				if (mSched.lrnButtons(mCurrentCard)) {
					answerCard(EASE_EASY);
				} else {
					answerCard(EASE_MID);
				}
			}
    		break;
    	case GESTURE_EXIT:
       	 	closeReviewer(RESULT_DEFAULT, false);
    		break;
//    	case GESTURE_UNDO:
//    		if (DeckManager.getMainDeck().undoAvailable()) {
//    			setNextCardAnimation(true);
//        		DeckTask.launchDeckTask(DeckTask.TASK_TYPE_UNDO, mUpdateCardHandler, new DeckTask.TaskData(UPDATE_CARD_SHOW_QUESTION,
//                        DeckManager.getMainDeck(), mCurrentCard.getId(), false));    			
//    		}
//    		break;
//    	case GESTURE_REDO:
//    		if (DeckManager.getMainDeck().redoAvailable()) {
//                DeckTask.launchDeckTask(DeckTask.TASK_TYPE_REDO, mUpdateCardHandler, new DeckTask.TaskData(UPDATE_CARD_SHOW_QUESTION,
//                        DeckManager.getMainDeck(), mCurrentCard.getId(), false));    			
//    		}
//    		break;
    	case GESTURE_EDIT:
        	editCard();
    		break;
//    	case GESTURE_MARK:
//            DeckTask.launchDeckTask(DeckTask.TASK_TYPE_MARK_CARD, mMarkCardHandler, new DeckTask.TaskData(0,
//                    DeckManager.getMainDeck(), mCurrentCard));
//    		break;
    	case GESTURE_LOOKUP:
    		lookUpOrSelectText();
    		break;
//    	case GESTURE_BURY:
//        	setNextCardAnimation(false);
//            DeckTask.launchDeckTask(DeckTask.TASK_TYPE_BURY_CARD, mAnswerCardHandler, new DeckTask.TaskData(0,
//                    DeckManager.getMainDeck(), mCurrentCard));
//    		break;
//    	case GESTURE_SUSPEND:
//        	setNextCardAnimation(false);
//    		DeckTask.launchDeckTask(DeckTask.TASK_TYPE_SUSPEND_CARD, mAnswerCardHandler, new DeckTask.TaskData(0,
//                    DeckManager.getMainDeck(), mCurrentCard));
//    		break;
    	case GESTURE_DELETE:
    		showDeleteCardDialog();
    		break;
    	case GESTURE_CLEAR_WHITEBOARD:
            if (mPrefWhiteboard) {            	
        		mWhiteboard.clear();
            }
    		break;
    	}
    }

    // ----------------------------------------------------------------------------
    // INNER CLASSES
    // ----------------------------------------------------------------------------

    /**
     * Provides a hook for calling "alert" from javascript. Useful for debugging your javascript.
     */
    public final class AnkiDroidWebChromeClient extends WebChromeClient {
        @Override
        public boolean onJsAlert(WebView view, String url, String message, JsResult result) {
            Log.i(AnkiDroidApp.TAG, message);
            result.confirm();
            return true;
        }
    }

    public final class JavaScriptInterface {

        JavaScriptInterface() {
        }


        /**
         * This is not called on the UI thread. Send a message that will be handled on the UI thread.
         */
        public void playSound(String soundPath) {
            Message msg = Message.obtain();
            msg.obj = soundPath;
            mHandler.sendMessage(msg);
        }
    }


    private String nextInterval(int ease) {
        Resources res = getResources();

//        if (ease == 1){
        	return res.getString(R.string.soon);
//        } else {
//        	return Utils.fmtTimeSpan(mCurrentCard.nextInterval(mCurrentCard, ease) * 86400, Utils.TIME_FORMAT_DEFAULT);
//        }
    }


    private void closeReviewer(int result, boolean saveDeck) {
    	mTimeoutHandler.removeCallbacks(mShowAnswerTask);
		mTimeoutHandler.removeCallbacks(mShowQuestionTask);
		mTimerHandler.removeCallbacks(removeChosenAnswerText);
		longClickHandler.removeCallbacks(longClickTestRunnable);
		longClickHandler.removeCallbacks(startLongClickAction);

		Reviewer.this.setResult(result);

		setOutAnimation(true);    		

//		updateBigWidget(!mCardFrame.isEnabled());

//        if (saveDeck) {
//            DeckTask.launchDeckTask(DeckTask.TASK_TYPE_SAVE_DECK, mSaveAndResetDeckHandler, new DeckTask.TaskData(DeckManager.getMainDeck(), 0));
//    	} else {
    		finish();
    		ActivityTransitionAnimation.slide(Reviewer.this, ActivityTransitionAnimation.RIGHT);
//    	}
    }

    /** Fixing bug 720: <input> focus, thanks to pablomouzo on android issue 7189*/
    class MyWebView extends WebView {

    	public MyWebView(Context context) {
    		super(context);
    	}

    	@Override
    	public boolean onCheckIsTextEditor() {
    		if (mInputWorkaround) {
        		return true;
    		} else {
        		return super.onCheckIsTextEditor();    			
    		}
    	}
    }

    class MyGestureDetector extends SimpleOnGestureListener {
        private boolean mIsXScrolling = false;
        private boolean mIsYScrolling = false;


        @Override
        public boolean onFling(MotionEvent e1, MotionEvent e2, float velocityX, float velocityY) {
            if (mGesturesEnabled) {
                try {
                    if (e2.getY() - e1.getY() > DeckPicker.sSwipeMinDistance
                            && Math.abs(velocityY) > DeckPicker.sSwipeThresholdVelocity
                            && Math.abs(e1.getX() - e2.getX()) < DeckPicker.sSwipeMaxOffPath && !mIsYScrolling) {
                        // down
                        executeCommand(mGestureSwipeDown);
                    } else if (e1.getY() - e2.getY() > DeckPicker.sSwipeMinDistance
                            && Math.abs(velocityY) > DeckPicker.sSwipeThresholdVelocity
                            && Math.abs(e1.getX() - e2.getX()) < DeckPicker.sSwipeMaxOffPath && !mIsYScrolling) {
                        // up
                        executeCommand(mGestureSwipeUp);
                    } else if (e2.getX() - e1.getX() > DeckPicker.sSwipeMinDistance
                            && Math.abs(velocityX) > DeckPicker.sSwipeThresholdVelocity
                            && Math.abs(e1.getY() - e2.getY()) < DeckPicker.sSwipeMaxOffPath && !mIsXScrolling
                            && !mIsSelecting) {
                        // right
                        executeCommand(mGestureSwipeRight);
                    } else if (e1.getX() - e2.getX() > DeckPicker.sSwipeMinDistance
                            && Math.abs(velocityX) > DeckPicker.sSwipeThresholdVelocity
                            && Math.abs(e1.getY() - e2.getY()) < DeckPicker.sSwipeMaxOffPath && !mIsXScrolling
                            && !mIsSelecting) {
                        // left
                        executeCommand(mGestureSwipeLeft);
                    }
                    mIsXScrolling = false;
                    mIsYScrolling = false;
                } catch (Exception e) {
                    Log.e(AnkiDroidApp.TAG, "onFling Exception = " + e.getMessage());
                }
            }
            return false;
        }

    	@Override
    	public boolean onDoubleTap(MotionEvent e) {
    		if (mGesturesEnabled) {
        		executeCommand(mGestureDoubleTap);            	
			}
    		return true;
    	}

    	
    	@Override
    	public boolean onSingleTapUp(MotionEvent e) {
            if(mTouchStarted) {
                longClickHandler.removeCallbacks(longClickTestRunnable);
            	mTouchStarted = false;
            }
            return false;
    	}

    	
    	@Override
    	public boolean onSingleTapConfirmed(MotionEvent e) {
    		if (mGesturesEnabled && !mIsSelecting) {
    			int height = mTouchLayer.getHeight();
    			int width = mTouchLayer.getWidth();
    			float posX = e.getX();
    			float posY = e.getY();
    			if (posX > posY / height * width) {
    				if (posY > height * (1 - posX / width)) {
    		       		executeCommand(mGestureTapRight);
    				} else {
    		       		executeCommand(mGestureTapTop);
    				}
    			} else {
    				if (posY > height * (1 - posX / width)) {
    		       		executeCommand(mGestureTapBottom);    					
    				} else {
    		       		executeCommand(mGestureTapLeft);
    				}    				
    			}
 			}
    		mIsSelecting = false;
    		if (mPrefTextSelection && mClipboard != null) {
                if (clipboardGetText().length() != 0 && Lookup.isAvailable()) {
                	if (mLookUpIcon.getVisibility() != View.VISIBLE) {
            			mLookUpIcon.setVisibility(View.VISIBLE);
                        mLookUpIcon.setAnimation(ViewAnimation.fade(ViewAnimation.FADE_IN, mFadeDuration, 0));                		
                	}
                } else {
                	if (mLookUpIcon.getVisibility() == View.VISIBLE) {
                        mLookUpIcon.setVisibility(View.GONE);
                        mLookUpIcon.setAnimation(ViewAnimation.fade(ViewAnimation.FADE_OUT, mFadeDuration, 0));                		
                	}
                }                
    		}
    		return false;
    	}
    	
        @Override
        public boolean onScroll(MotionEvent e1, MotionEvent e2, float distanceX, float distanceY) {
        	if (!mSimpleInterface) {
            	if (mCard.getScrollY() != 0) {
            		mIsYScrolling = true;        		
            	}
            	if (mCard.getScrollX() != 0) {
            		mIsXScrolling = true;
            	}        		
        	}
            return super.onScroll(e1, e2, distanceX, distanceY);
        }

    }


    @Override
    public boolean onTouchEvent(MotionEvent event) {
        if (gestureDetector.onTouchEvent(event))
            return true;
        else
            return false;
    }


	@Override
	public void buttonPressed(ButtonEvent arg0) {
		Log.d("Zeemote","Button pressed, id: "+arg0.getButtonID());
	}


	@Override
	public void buttonReleased(ButtonEvent arg0) {
		Log.d("Zeemote","Button released, id: "+arg0.getButtonID());
		Message msg = Message.obtain();
		msg.what = MSG_ZEEMOTE_BUTTON_A + arg0.getButtonID(); //Button A = 0, Button B = 1...
		if ((msg.what >= MSG_ZEEMOTE_BUTTON_A) && (msg.what <= MSG_ZEEMOTE_BUTTON_D)) { //make sure messages from future buttons don't get throug
			this.ZeemoteHandler.sendMessage(msg);
		}
		if (arg0.getButtonID()==-1)
		{
			msg.what = MSG_ZEEMOTE_BUTTON_D+arg0.getButtonGameAction();
			if ((msg.what >= MSG_ZEEMOTE_STICK_UP) && (msg.what <= MSG_ZEEMOTE_STICK_RIGHT)) { //make sure messages from future buttons don't get throug
				this.ZeemoteHandler.sendMessage(msg);
			}
		}
	}
}<|MERGE_RESOLUTION|>--- conflicted
+++ resolved
@@ -2403,30 +2403,13 @@
         String question = "";
         String answer = "";
 
-<<<<<<< HEAD
+        Sound.resetSounds();
+
         int qa = MetaDB.LANGUAGES_QA_QUESTION;
     	if (sDisplayAnswer) {
             qa = MetaDB.LANGUAGES_QA_ANSWER;
     	}
     	answer = Sound.parseSounds(mBaseUrl, content, mSpeakText, qa);
-=======
-        Sound.resetSounds();
-
-        if (isQuestionDisplayed()) {
-        	if (sDisplayAnswer && (questionStartsAt != -1)) {
-                question = Sound.parseSounds(mBaseUrl, content.substring(0, questionStartsAt), mSpeakText, MetaDB.LANGUAGES_QA_QUESTION);
-                answer = Sound.parseSounds(mBaseUrl, content.substring(questionStartsAt, content.length()), mSpeakText, MetaDB.LANGUAGES_QA_ANSWER);
-        	} else {
-                question = Sound.parseSounds(mBaseUrl, content.substring(0, content.length() - 5), mSpeakText, MetaDB.LANGUAGES_QA_QUESTION) + "<hr/>";
-        	}
-        } else {
-            int qa = MetaDB.LANGUAGES_QA_QUESTION;
-        	if (sDisplayAnswer) {
-                qa = MetaDB.LANGUAGES_QA_ANSWER;
-        	}
-        	answer = Sound.parseSounds(mBaseUrl, content, mSpeakText, qa);
-        }
->>>>>>> a92e9cbb
 
         // Parse out the LaTeX images
 //        question = LaTeX.parseLaTeX(DeckManager.getMainDeck(), question);
