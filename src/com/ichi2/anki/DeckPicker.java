/****************************************************************************************
 * Copyright (c) 2009 Andrew Dubya <andrewdubya@gmail.com>                              *
 * Copyright (c) 2009 Nicolas Raoul <nicolas.raoul@gmail.com>                           *
 * Copyright (c) 2009 Edu Zamora <edu.zasu@gmail.com>                                   *
 * Copyright (c) 2009 Daniel Svärd <daniel.svard@gmail.com>                             * 
 * Copyright (c) 2010 Norbert Nagold <norbert.nagold@gmail.com>                         *
 *                                                                                      *
 * This program is free software; you can redistribute it and/or modify it under        *
 * the terms of the GNU General Public License as published by the Free Software        *
 * Foundation; either version 3 of the License, or (at your option) any later           *
 * version.                                                                             *
 *                                                                                      *
 * This program is distributed in the hope that it will be useful, but WITHOUT ANY      *
 * WARRANTY; without even the implied warranty of MERCHANTABILITY or FITNESS FOR A      *
 * PARTICULAR PURPOSE. See the GNU General Public License for more details.             *
 *                                                                                      *
 * You should have received a copy of the GNU General Public License along with         *
 * this program.  If not, see <http://www.gnu.org/licenses/>.                           *
 ****************************************************************************************/

package com.ichi2.anki;

import android.app.Activity;
import android.app.Dialog;
import android.app.ProgressDialog;
import android.content.BroadcastReceiver;
import android.content.Context;
import android.content.DialogInterface;
import android.content.Intent;
import android.content.IntentFilter;
import android.content.SharedPreferences;
import android.content.DialogInterface.OnCancelListener;
import android.content.res.Resources;
import android.database.SQLException;
import android.database.sqlite.SQLiteException;
import android.os.Bundle;
import android.os.Handler;
import android.os.Message;
import android.preference.PreferenceManager;
import android.text.SpannableStringBuilder;
import android.text.style.StyleSpan;
import android.text.style.UnderlineSpan;
import android.util.Log;
import android.view.ContextMenu;
import android.view.GestureDetector;
import android.view.KeyEvent;
import android.view.Menu;
import android.view.MenuItem;
import android.view.MotionEvent;
import android.view.SubMenu;
import android.view.View;
import android.view.ViewGroup;
import android.view.ContextMenu.ContextMenuInfo;
import android.view.GestureDetector.SimpleOnGestureListener;
import android.view.View.OnClickListener;
import android.widget.AdapterView;
import android.widget.Button;
import android.widget.ListView;
import android.widget.ProgressBar;
import android.widget.SimpleAdapter;

import com.ichi2.anim.ActivityTransitionAnimation;
import com.ichi2.anim.ViewAnimation;
import com.ichi2.anki.DeckTask.TaskData;
import com.ichi2.async.Connection;
import com.ichi2.async.Connection.Payload;
import com.ichi2.themes.StyledDialog;
import com.ichi2.themes.Themes;
import com.tomgibara.android.veecheck.util.PrefSettings;

import java.io.File;
import java.io.FileFilter;
import java.util.ArrayList;
import java.util.Collections;
import java.util.Comparator;
import java.util.HashMap;
import java.util.TreeSet;
import java.util.concurrent.locks.Condition;
import java.util.concurrent.locks.ReentrantLock;

/**
 * Allows the user to choose a deck from the filesystem.
 */
public class DeckPicker extends Activity implements Runnable {

	/**
	 * Dialogs
	 */
	private static final int DIALOG_NO_SDCARD = 0;
	private static final int DIALOG_USER_NOT_LOGGED_IN_SYNC = 1;
	private static final int DIALOG_USER_NOT_LOGGED_IN_DOWNLOAD = 2;
	private static final int DIALOG_NO_CONNECTION = 3;
	private static final int DIALOG_DELETE_DECK = 4;
	private static final int DIALOG_SELECT_STATISTICS_TYPE = 5;
	private static final int DIALOG_SELECT_STATISTICS_PERIOD = 6;	
	private static final int DIALOG_OPTIMIZE_DATABASE = 7;
	private static final int DIALOG_DELETE_BACKUPS = 8;
	private static final int DIALOG_CONTEXT_MENU = 9;
	private static final int DIALOG_REPAIR_DECK = 10;

	/**
	 * Menus
	 */
    private static final int MENU_ABOUT = 0;
    private static final int SUBMENU_DOWNLOAD = 1;
    private static final int MENU_CREATE_DECK = 2;
    private static final int MENU_DOWNLOAD_PERSONAL_DECK = 21;
    private static final int MENU_DOWNLOAD_SHARED_DECK = 22;
    private static final int MENU_PREFERENCES = 3;
    private static final int MENU_MY_ACCOUNT = 4;
    private static final int MENU_FEEDBACK = 5;

	/**
	 * Context Menus
	 */
    private static final int CONTEXT_MENU_OPTIMIZE = 0;
    private static final int CONTEXT_MENU_CUSTOM_DICTIONARY = 1;
    private static final int CONTEXT_MENU_DOWNLOAD_MEDIA = 2;
    private static final int CONTEXT_MENU_RESET_LANGUAGE = 3;
    private static final int CONTEXT_MENU_REPAIR_DECK = 4;
//    private static final int CONTEXT_MENU_RESTORE_BACKUPS = 4;
    private static final int CONTEXT_MENU_REMOVE_BACKUPS = 5;
    private static final int CONTEXT_MENU_DELETE_DECK = 6;
    
	/**
	 * Message types
	 */
	private static final int MSG_LOADING_DECK = 0;
	private static final int MSG_UPGRADE_NEEDED = 1;
	private static final int MSG_UPGRADE_SUCCESS = 2;
	private static final int MSG_UPGRADE_FAILURE = 3;
	private static final int MSG_COULD_NOT_BE_LOADED = 4;
	private static final int MSG_CREATING_BACKUP = 5;
	private static final int MSG_BACKUP_ERROR = 6;

	/**
	 * Deck orders
	 */
	private static final int ORDER_BY_DATE = 0;
	private static final int ORDER_ALPHABETICAL = 1;
	private static final int ORDER_BY_DUE_CARDS = 2;
	private static final int ORDER_BY_TOTAL_CARDS = 3;
	private static final int ORDER_BY_REMAINING_NEW_CARDS = 4;

    /**
	* Available options performed by other activities
	*/
    private static final int PREFERENCES_UPDATE = 0;
    private static final int CREATE_DECK = 1;
    private static final int DOWNLOAD_PERSONAL_DECK = 2;
    private static final int DOWNLOAD_SHARED_DECK = 3;
    private static final int REPORT_FEEDBACK = 4;
    private static final int LOG_IN_FOR_DOWNLOAD = 5;
    private static final int LOG_IN_FOR_SYNC = 6;

	private DeckPicker mSelf;

	private ProgressDialog mProgressDialog;
	private StyledDialog mSyncLogAlert;
	private StyledDialog mUpgradeNotesAlert;
	private StyledDialog mMissingMediaAlert;
	private StyledDialog mDeckNotLoadedAlert;
	private StyledDialog mNoSpaceLeftAlert;
	private Button mSyncAllButton;
	private Button mStatisticsAllButton;
	private View mDeckpickerButtons;

	private File[] mBackups;
	private ArrayList<String> mBrokenDecks;
	private boolean mRestoredOrDeleted = false;
	private ArrayList<String> mAlreadyDealtWith;

	private SimpleAdapter mDeckListAdapter;
	private ArrayList<HashMap<String, String>> mDeckList;
	private ListView mDeckListView;

	private File[] mFileList;

	private ReentrantLock mLock = new ReentrantLock();
	private Condition mCondFinished = mLock.newCondition();

	private boolean mIsFinished = true;
	private boolean mDeckIsSelected = false;

	private BroadcastReceiver mUnmountReceiver = null;

	private String mPrefDeckPath = null;
	private int mPrefDeckOrder = 0;
	private boolean mPrefStartupDeckPicker = false;
	private String mCurrentDeckFilename = null;
	private String mCurrentDeckPath = null;

	private int mTotalDueCards = 0;
	private int mTotalCards = 0;
	private int mTotalTime = 0;

	int mStatisticType;

	boolean mCompletionBarRestrictToActive = false; // set this to true in order to calculate completion bar only for active cards

	private int[] mDictValues;

	private int mContextMenuPosition;

	/**
     * Swipe Detection
     */    
 	private GestureDetector gestureDetector;
 	View.OnTouchListener gestureListener;
 	private boolean mSwipeEnabled;
 	
 	
 	
	// ----------------------------------------------------------------------------
	// LISTENERS
	// ----------------------------------------------------------------------------

	private AdapterView.OnItemClickListener mDeckSelHandler = new AdapterView.OnItemClickListener() {
		@Override
		public void onItemClick(AdapterView<?> parent, View v, int p, long id) {
			mSelf.handleDeckSelection(p);
		}
	};


	private DialogInterface.OnClickListener mContextMenuListener = new DialogInterface.OnClickListener() {
		@Override
		public void onClick(DialogInterface dialog, int item) {
			waitForDeckLoaderThread();
			Resources res = getResources();

			@SuppressWarnings("unchecked")
			HashMap<String, String> data = (HashMap<String, String>) mDeckListAdapter.getItem(mContextMenuPosition);
			String deckPath = null;
			Deck deck = null;
			switch (item) {
			case CONTEXT_MENU_DELETE_DECK:
				mCurrentDeckPath = data.get("filepath");
				showDialog(DIALOG_DELETE_DECK);
				return;
			case CONTEXT_MENU_RESET_LANGUAGE:
				resetDeckLanguages(data.get("filepath"));
				return;
			case CONTEXT_MENU_OPTIMIZE:
				deckPath = data.get("filepath");
				deck = getDeck(deckPath);
		    	DeckTask.launchDeckTask(DeckTask.TASK_TYPE_OPTIMIZE_DECK, mOptimizeDeckHandler, new DeckTask.TaskData(deck, 0));
				return;
			case CONTEXT_MENU_CUSTOM_DICTIONARY:
				String[] dicts = res.getStringArray(R.array.dictionary_labels);
				String[] vals = res.getStringArray(R.array.dictionary_values);
				int currentSet = MetaDB.getLookupDictionary(DeckPicker.this, data.get("filepath"));

				mCurrentDeckPath = data.get("filepath");
				String[] labels = new String[dicts.length + 1];
				mDictValues = new int[dicts.length + 1];
				int currentChoice = 0;
				labels[0] = res.getString(R.string.deckpicker_select_dictionary_default);
				mDictValues[0] = -1;
				for (int i = 1; i < labels.length; i++) {
					labels[i] = dicts[i-1];
					mDictValues[i] = Integer.parseInt(vals[i-1]);
					if (currentSet == mDictValues[i]) {
						currentChoice = i;
					}
				}
				StyledDialog.Builder builder = new StyledDialog.Builder(DeckPicker.this);
				builder.setTitle(res.getString(R.string.deckpicker_select_dictionary_title));
				builder.setSingleChoiceItems(labels, currentChoice, new DialogInterface.OnClickListener() {
					public void onClick(DialogInterface dialog, int item) {
						MetaDB.storeLookupDictionary(DeckPicker.this, mCurrentDeckPath, mDictValues[item]);
					}
				});
				StyledDialog alert = builder.create();
				alert.show();
				return;
			case CONTEXT_MENU_DOWNLOAD_MEDIA:
			    deckPath = data.get("filepath");
			    deck = getDeck(deckPath);
			    Reviewer.setupMedia(deck);
			    Connection.downloadMissingMedia(mDownloadMediaListener, new Connection.Payload(new Object[] {deck}));
				return;
			case CONTEXT_MENU_REMOVE_BACKUPS:
				mCurrentDeckPath = null;
				mCurrentDeckPath = data.get("filepath");
				showDialog(DIALOG_DELETE_BACKUPS);
				return;
			case CONTEXT_MENU_REPAIR_DECK:
				mCurrentDeckPath = null;
				mCurrentDeckPath = data.get("filepath");
				showDialog(DIALOG_REPAIR_DECK);
				return;
//			case CONTEXT_MENU_RESTORE_BACKUPS:
//				BackupManager.restoreDeckBackup(DeckPicker.this, data.get("filepath"));
//				return true;
			}
		}
	};


	private Handler mHandler = new Handler() {
		@Override
		public void handleMessage(Message msg) {
			Resources res = mSelf.getResources();
			Bundle data = msg.getData();
			String dueString = "";
			String newString = "";
			String showProgress = "false";
			String notes = data.getString("notes");
            String completionMat = Integer.toString(data.getInt("rateOfCompletionMat"));
            String completionAll = Integer.toString(data.getInt("rateOfCompletionAll"));

			String path = data.getString("absPath");
			int msgtype = data.getInt("msgtype");
			int due = data.getInt("due");
			int total = data.getInt("total");
			int totalNew = data.getInt("totalNew");
			double modified = data.getDouble("mod");

			switch (msgtype) {
			case DeckPicker.MSG_LOADING_DECK:
				dueString = res.getString(R.string.deckpicker_loaddeck);
				newString = "";
				showProgress = "true";
				break;
			case DeckPicker.MSG_UPGRADE_NEEDED:
				dueString = res.getString(R.string.deckpicker_upgrading);
				newString = "";
				showProgress = "true";
				break;
			case DeckPicker.MSG_UPGRADE_FAILURE:
				dueString = "Upgrade failed!";
				newString = "";
				showProgress = "false";
				break;
			case DeckPicker.MSG_UPGRADE_SUCCESS:
				dueString = res.getQuantityString(R.plurals.deckpicker_due, due, due, total);
				newString = String
						.format(res.getString(R.string.deckpicker_new), data
								.getInt("new"));
				showProgress = "false";
				break;
			case DeckPicker.MSG_COULD_NOT_BE_LOADED:
				dueString = res.getString(R.string.deckpicker_loading_error);
				newString = "";
				showProgress = "false";
				break;
			case DeckPicker.MSG_CREATING_BACKUP:
				dueString = res.getString(R.string.deckpicker_creating_backup);
				newString = "";
				showProgress = "true";
				break;
			case DeckPicker.MSG_BACKUP_ERROR:
				dueString = res.getString(R.string.deckpicker_backup_error);
				newString = "";
				showProgress = "false";
				break;
			}

			int count = mDeckListAdapter.getCount();
			for (int i = 0; i < count; i++) {
				@SuppressWarnings("unchecked")
				HashMap<String, String> map = (HashMap<String, String>) mDeckListAdapter
						.getItem(i);
				if (map.get("filepath").equals(path)) {
					map.put("due", dueString);
					map.put("new", newString);
					map.put("showProgress", showProgress);
                    map.put("notes", notes);
                    map.put("mod", String.format("%f", modified));
                    map.put("rateOfCompletionMat", completionMat);                    
                    map.put("rateOfCompletionAll", completionAll);
                    map.put("dueInt", Integer.toString(due));                    
                    map.put("total", Integer.toString(total));                    
                    map.put("totalNew", Integer.toString(totalNew));                    
				}
			}

			Collections.sort(mDeckList, new HashMapCompare());
			mDeckListAdapter.notifyDataSetChanged();
			// Log.i(AnkiDroidApp.TAG, "DeckPicker - mDeckList notified of changes");
			setTitleText();
            if (path == null) {
                enableButtons(true);
                mRestoredOrDeleted = false;
                handleRestoreDecks(false);
            }
		}
	};

	private Connection.TaskListener mSyncAllDecksListener = new Connection.TaskListener() {

		@Override
		public void onDisconnected() {
			showDialog(DIALOG_NO_CONNECTION);
		}

		@Override
		public void onPreExecute() {
			if (mProgressDialog == null || !mProgressDialog.isShowing()) {
				mProgressDialog = ProgressDialog.show(DeckPicker.this, getResources().getString(R.string.sync_all_title), getResources().getString(R.string.sync_prepare_syncing), true);
			}
		}

		@Override
		public void onProgressUpdate(Object... values) {
            if (values[0] instanceof Boolean) {
                // This is the part Download missing media of syncing
                Resources res = getResources();
                int total = ((Integer)values[1]).intValue();
                int done = ((Integer)values[2]).intValue();
                values[0] = ((String)values[3]);
                values[1] = res.getString(R.string.sync_downloading_media, done, total);
            }
			if (mProgressDialog != null && mProgressDialog.isShowing()) {
				mProgressDialog.setTitle((String) values[0]);
				mProgressDialog.setMessage((String) values[1]);
			}
		}

		@Override
		public void onPostExecute(Payload data) {
			// Log.i(AnkiDroidApp.TAG, "onPostExecute");
			if (mProgressDialog != null) {
				mProgressDialog.dismiss();
			}

			mSyncLogAlert
					.setMessage(getSyncLogMessage((ArrayList<HashMap<String, String>>) data.result));
			mSyncLogAlert.show();
			mDeckIsSelected = false;
			populateDeckList(mPrefDeckPath);
            mSyncAllButton.setClickable(true);
		}
	};

   private Connection.TaskListener mDownloadMediaListener = new Connection.TaskListener() {

        @Override
        public void onDisconnected() {
            showDialog(DIALOG_NO_CONNECTION);
        }

        @Override
        public void onPreExecute() {
            // Pass
        }

        @Override
        public void onProgressUpdate(Object... values) {
            int total = ((Integer)values[1]).intValue();
            int done = ((Integer)values[2]).intValue();
            if (!((Boolean)values[0]).booleanValue()) {
                // Initializing, just get the count of missing media
                if (mProgressDialog != null && mProgressDialog.isShowing()) {
                    mProgressDialog.dismiss();
                }
                mProgressDialog.setMax(total);
                mProgressDialog.show();
            } else {
                mProgressDialog.setProgress(done);
            }
        }

        @Override
        public void onPostExecute(Payload data) {
            // Log.i(AnkiDroidApp.TAG, "onPostExecute");
            Resources res = getResources();
            if (mProgressDialog != null) {
                mProgressDialog.dismiss();
            }

            if (data.success) {
                int total = ((Integer)data.data[0]).intValue();
                if (total == 0) {
                    mMissingMediaAlert
                        .setMessage(res.getString(R.string.deckpicker_download_missing_none));
                } else {
                    int done = ((Integer)data.data[1]).intValue();
                    int missing = ((Integer)data.data[2]).intValue();
                    mMissingMediaAlert
                        .setMessage(res.getString(R.string.deckpicker_download_missing_success, done, missing));
                }
            } else {
                String failedFile = (String)data.data[0];
                mMissingMediaAlert
                    .setMessage(res.getString(R.string.deckpicker_download_missing_error, failedFile));
            }
            mMissingMediaAlert.show();
            
            Deck deck = (Deck) data.result;
            closeDeck(deck);
         }
    };
    
	// ----------------------------------------------------------------------------
	// ANDROID METHODS
	// ----------------------------------------------------------------------------

	/** Called when the activity is first created. */
	@Override
	protected void onCreate(Bundle savedInstanceState) throws SQLException {
		// Log.i(AnkiDroidApp.TAG, "DeckPicker - onCreate");
		Themes.applyTheme(this);
		super.onCreate(savedInstanceState);

		setTitleText();

		mSelf = this;

		View mainView = getLayoutInflater().inflate(R.layout.deck_picker, null);
		setContentView(mainView);
		Themes.setContentStyle(mainView, Themes.CALLER_DECKPICKER);

		registerExternalStorageListener();

		initDialogs();
		mBrokenDecks = new ArrayList<String>();
		mAlreadyDealtWith = new ArrayList<String>();

		mDeckpickerButtons = (View) findViewById(R.id.deckpicker_buttons);
		mSyncAllButton = (Button) findViewById(R.id.sync_all_button);
		mSyncAllButton.setOnClickListener(new OnClickListener() {
			@Override
			public void onClick(View v) {
				syncAllDecks();
			}

		});

		mStatisticsAllButton = (Button) findViewById(R.id.statistics_all_button);
		mStatisticsAllButton.setOnClickListener(new OnClickListener() {

			@Override
			public void onClick(View v) {
				mStatisticType = -1;
				showDialog(DIALOG_SELECT_STATISTICS_TYPE);
			}
		});

		mDeckList = new ArrayList<HashMap<String, String>>();
        mDeckListView = (ListView) findViewById(R.id.files);
		mDeckListAdapter = new AlternatingAdapter(this, mDeckList,
				R.layout.deck_item, new String[] { "name", "due", "new",
						"showProgress", "notes", "rateOfCompletionMat", "rateOfCompletionAll" }, new int[] {
						R.id.DeckPickerName, R.id.DeckPickerDue,
						R.id.DeckPickerNew, R.id.DeckPickerProgress,
						R.id.DeckPickerUpgradeNotesButton,
						R.id.DeckPickerCompletionMat, R.id.DeckPickerCompletionAll });
		mDeckListAdapter.setViewBinder(new SimpleAdapter.ViewBinder() {
			@Override
			public boolean setViewValue(View view, Object data, String text) {
				if (view instanceof ProgressBar) {
					if (text.equals("true")) {
						view.setVisibility(View.VISIBLE);
					} else {
						view.setVisibility(View.GONE);
					}
					return true;
				}
				if (view.getId() == R.id.DeckPickerCompletionMat || view.getId() == R.id.DeckPickerCompletionAll) {
				    if (!text.equals("-1")) {
	                    Utils.updateProgressBars(DeckPicker.this, view, Double.parseDouble(text) / 100.0, mDeckListView.getWidth(), 2, false); 				        
				    } else {
				    	Themes.setContentStyle(view, Themes.CALLER_DECKPICKER_DECK);
				    }
                }
				if (view.getId() == R.id.DeckPickerUpgradeNotesButton) {
					if (text.equals("")) {
						view.setVisibility(View.GONE);
					} else {
						view.setVisibility(View.VISIBLE);
						view.setTag(text);
						view.setOnClickListener(new OnClickListener() {
							@Override
							public void onClick(View v) {
								String tag = (String) v.getTag();
								if (tag == null) {
									tag = "";
								}
								mUpgradeNotesAlert.setMessage(tag);
								mUpgradeNotesAlert.show();
							}
						});
					}
					return true;
				}
				return false;
			}
		});
		mDeckListView.setOnItemClickListener(mDeckSelHandler);
		mDeckListView.setAdapter(mDeckListAdapter);
		registerForContextMenu(mDeckListView);

		
		
		SharedPreferences preferences = PrefSettings
				.getSharedPrefs(getBaseContext());
		mPrefDeckPath = preferences.getString("deckPath", AnkiDroidApp.getStorageDirectory());
		mPrefDeckOrder = Integer.parseInt(preferences.getString("deckOrder", Integer.toString(ORDER_ALPHABETICAL)));
		mPrefStartupDeckPicker = Integer.parseInt(preferences.getString("startup_mode", "2")) == StudyOptions.SUM_DECKPICKER;
		populateDeckList(mPrefDeckPath);

		mSwipeEnabled = preferences.getBoolean("swipe", false);
		gestureDetector = new GestureDetector(new MyGestureDetector());
        mDeckListView.setOnTouchListener(new View.OnTouchListener() {
        	public boolean onTouch(View v, MotionEvent event) {
        		if (gestureDetector.onTouchEvent(event)) {
        			return true;
        		}
        		return false;
        		}
        	});        
	}

	protected void sendKey(int keycode) {
		this.dispatchKeyEvent(new KeyEvent(KeyEvent.ACTION_DOWN,keycode));
		this.dispatchKeyEvent(new KeyEvent(KeyEvent.ACTION_UP,keycode));
	}

	@Override
	protected void onPause() {
<<<<<<< HEAD
		Log.i(AnkiDroidApp.TAG, "DeckPicker - onPause");
=======
		// Log.i(AnkiDroidApp.TAG, "DeckPicker - onPause");

        if ((AnkiDroidApp.zeemoteController() != null) && (AnkiDroidApp.zeemoteController().isConnected())){ 
        	// Log.d("Zeemote","Removing listener in onPause");
        	AnkiDroidApp.zeemoteController().removeButtonListener(this);
        	AnkiDroidApp.zeemoteController().removeJoystickListener(adapter);
    		adapter.removeButtonListener(this);
    		adapter = null;
        }        
        
>>>>>>> 29ad359d
		super.onPause();
		waitForDeckLoaderThread();
	}

	@Override
	protected void onDestroy() {
		super.onDestroy();
		// Log.i(AnkiDroidApp.TAG, "DeckPicker - onDestroy()");
		if (mUnmountReceiver != null) {
			unregisterReceiver(mUnmountReceiver);
		}
	}

	@Override
	protected Dialog onCreateDialog(int id) {
		StyledDialog dialog;
		Resources res = getResources();
		StyledDialog.Builder builder = new StyledDialog.Builder(this);

		switch (id) {
		case DIALOG_NO_SDCARD:
			builder.setMessage("The SD card could not be read. Please, turn off USB storage.");
			builder.setPositiveButton("OK", null);
			dialog = builder.create();
			break;

		case DIALOG_USER_NOT_LOGGED_IN_SYNC:
		case DIALOG_USER_NOT_LOGGED_IN_DOWNLOAD:
			builder.setTitle(res.getString(R.string.connection_error_title));
			builder.setIcon(android.R.drawable.ic_dialog_alert);
			builder.setMessage(res
					.getString(R.string.no_user_password_error_message));
			if (id == DIALOG_USER_NOT_LOGGED_IN_SYNC) {
				builder.setPositiveButton(res.getString(R.string.log_in),
						new DialogInterface.OnClickListener() {

							@Override
							public void onClick(DialogInterface dialog, int which) {
								Intent myAccount = new Intent(DeckPicker.this,
										MyAccount.class);
								myAccount.putExtra("notLoggedIn", true);
								startActivityForResult(myAccount, LOG_IN_FOR_SYNC);
						        if (StudyOptions.getApiLevel() > 4) {
						            ActivityTransitionAnimation.slide(DeckPicker.this, ActivityTransitionAnimation.LEFT);
						        }
							}
						});
			} else {
				builder.setPositiveButton(res.getString(R.string.log_in),
						new DialogInterface.OnClickListener() {

							@Override
							public void onClick(DialogInterface dialog, int which) {
								Intent myAccount = new Intent(DeckPicker.this,
										MyAccount.class);
								myAccount.putExtra("notLoggedIn", true);
								startActivityForResult(myAccount, LOG_IN_FOR_DOWNLOAD);
						        if (StudyOptions.getApiLevel() > 4) {
						            ActivityTransitionAnimation.slide(DeckPicker.this, ActivityTransitionAnimation.LEFT);
						        }
							}
						});
			}
			builder.setNegativeButton(res.getString(R.string.cancel), null);
			dialog = builder.create();
			break;

		case DIALOG_NO_CONNECTION:
			builder.setTitle(res.getString(R.string.connection_error_title));
			builder.setIcon(android.R.drawable.ic_dialog_alert);
			builder.setMessage(res.getString(R.string.connection_needed));
			builder.setPositiveButton(res.getString(R.string.ok), null);
			dialog = builder.create();
			break;

		case DIALOG_DELETE_DECK:
			builder.setTitle(res.getString(R.string.delete_deck_title));
			builder.setIcon(android.R.drawable.ic_dialog_alert);
			builder.setMessage(String.format(res.getString(R.string.delete_deck_message), "\'" + mCurrentDeckFilename + "\'"));
			builder.setPositiveButton(res.getString(R.string.delete_deck_confirm),
					new DialogInterface.OnClickListener() {

						@Override
						public void onClick(DialogInterface dialog, int which) {
							removeDeck(mCurrentDeckPath);
							mCurrentDeckPath = null;
							mCurrentDeckFilename = null;
						}
					});
			builder.setNegativeButton(res.getString(R.string.cancel),
				new DialogInterface.OnClickListener() {

					@Override
					public void onClick(DialogInterface dialog, int which) {
						mCurrentDeckPath = null;
						mCurrentDeckFilename = null;
					}
				});
			builder.setOnCancelListener(
					new DialogInterface.OnCancelListener() {

						@Override
						public void onCancel(DialogInterface dialog) {
							mCurrentDeckPath = null;
							mCurrentDeckFilename = null;
						}
					});					
			dialog = builder.create();
			break;
		case DIALOG_DELETE_BACKUPS:
			builder.setTitle(res.getString(R.string.backup_manager_title));
			builder.setIcon(android.R.drawable.ic_dialog_alert);
			builder.setMessage(String.format(res.getString(R.string.backup_delete_deck_backups_alert), "\'" + mCurrentDeckFilename + "\'"));
			builder.setPositiveButton(res.getString(R.string.delete_deck_confirm),
					new DialogInterface.OnClickListener() {

						@Override
						public void onClick(DialogInterface dialog, int which) {
							if (BackupManager.deleteDeckBackups(mCurrentDeckPath, 0)) {
								Themes.showThemedToast(DeckPicker.this, getResources().getString(R.string.backup_delete_deck_backups, "\'" + mCurrentDeckFilename + "\'"), true);
							}
							mCurrentDeckPath = null;
							mCurrentDeckFilename = null;
						}
					});
			builder.setNegativeButton(res.getString(R.string.cancel),
				new DialogInterface.OnClickListener() {

					@Override
					public void onClick(DialogInterface dialog, int which) {
						mCurrentDeckPath = null;
						mCurrentDeckFilename = null;
					}
				});
			builder.setOnCancelListener(
					new DialogInterface.OnCancelListener() {

						@Override
						public void onCancel(DialogInterface dialog) {
							mCurrentDeckPath = null;
							mCurrentDeckFilename = null;
						}
					});					
			dialog = builder.create();
			break;
		case DIALOG_SELECT_STATISTICS_TYPE:
	        builder.setTitle(res.getString(R.string.statistics_type_title));
	        builder.setIcon(android.R.drawable.ic_menu_sort_by_size);
	        builder.setSingleChoiceItems(getResources().getStringArray(R.array.statistics_type_labels), Statistics.TYPE_DUE, mStatisticListener);
	        dialog = builder.create();
			break;
		case DIALOG_SELECT_STATISTICS_PERIOD:
	        builder.setTitle(res.getString(R.string.statistics_period_title));
	        builder.setIcon(android.R.drawable.ic_menu_sort_by_size);
	        builder.setSingleChoiceItems(getResources().getStringArray(R.array.statistics_period_labels), 0, mStatisticListener);
	        dialog = builder.create();
			break;
		case DIALOG_OPTIMIZE_DATABASE:
    		builder.setTitle(res.getString(R.string.optimize_deck_title));
    		builder.setPositiveButton(res.getString(R.string.ok), null);
			builder.setIcon(android.R.drawable.ic_dialog_alert);
			dialog = builder.create();
			break;
		case DIALOG_CONTEXT_MENU:
			mCurrentDeckFilename = mDeckList.get(mContextMenuPosition).get("name");
			if (mCurrentDeckFilename == null || mCurrentDeckFilename.equalsIgnoreCase(getResources().getString(R.string.deckpicker_nodeck))) {
				dialog = null;
				break;
			}
			String[] entries = new String[7];
			entries[CONTEXT_MENU_OPTIMIZE] = res.getString(R.string.contextmenu_deckpicker_optimize_deck);
			entries[CONTEXT_MENU_CUSTOM_DICTIONARY] = res.getString(R.string.contextmenu_deckpicker_set_custom_dictionary);
			entries[CONTEXT_MENU_DOWNLOAD_MEDIA] = res.getString(R.string.contextmenu_deckpicker_download_missing_media);
			entries[CONTEXT_MENU_RESET_LANGUAGE] = res.getString(R.string.contextmenu_deckpicker_reset_language_assignments);
			entries[CONTEXT_MENU_REPAIR_DECK] = res.getString(R.string.backup_repair_deck);
//			entries[CONTEXT_MENU_RESTORE_BACKUPS] = res.getString(R.string.R.string.contextmenu_deckpicker_restore_backups);
			entries[CONTEXT_MENU_REMOVE_BACKUPS] = res.getString(R.string.contextmenu_deckpicker_remove_backups);
			entries[CONTEXT_MENU_DELETE_DECK] = res.getString(R.string.contextmenu_deckpicker_delete_deck);
	        builder.setTitle("contextmenu");
	        builder.setIcon(R.drawable.ic_menu_manage);
	        builder.setItems(entries, mContextMenuListener);
	        dialog = builder.create();
			break;
		case DIALOG_REPAIR_DECK:
    		builder.setTitle(res.getString(R.string.backup_repair_deck));
			builder.setIcon(android.R.drawable.ic_dialog_alert);
    		builder.setPositiveButton(res.getString(R.string.yes), new DialogInterface.OnClickListener() {
				@Override
				public void onClick(DialogInterface dialog, int which) {
	            	DeckTask.launchDeckTask(DeckTask.TASK_TYPE_REPAIR_DECK, mRepairDeckHandler, new DeckTask.TaskData(mCurrentDeckPath));
					mCurrentDeckPath = null;
					mCurrentDeckFilename = null;
				}
    		});
    		builder.setNegativeButton(res.getString(R.string.no), new DialogInterface.OnClickListener() {
				@Override
				public void onClick(DialogInterface dialog, int which) {
					mCurrentDeckPath = null;
					mCurrentDeckFilename = null;
				}
    		});
    		builder.setOnCancelListener(new DialogInterface.OnCancelListener() {
				@Override
				public void onCancel(DialogInterface dialog) {
					mCurrentDeckPath = null;
					mCurrentDeckFilename = null;
				}
    		});
			dialog = builder.create();
			break;

		default:
			dialog = null;
		}
		dialog.setOwnerActivity(DeckPicker.this);
		return dialog;
	}


	@Override
	protected void onPrepareDialog(int id, Dialog dialog) {
		Resources res = getResources();
		StyledDialog ad = (StyledDialog)dialog;
		switch (id) {
		case DIALOG_DELETE_DECK:
			mCurrentDeckFilename = mDeckList.get(mContextMenuPosition).get("name");
			ad.setMessage(String.format(res.getString(R.string.delete_deck_message), "\'" + mCurrentDeckFilename + "\'"));
			break;
		case DIALOG_DELETE_BACKUPS:
			mCurrentDeckFilename = mDeckList.get(mContextMenuPosition).get("name");
			ad.setMessage(String.format(res.getString(R.string.backup_delete_deck_backups_alert), "\'" +mCurrentDeckFilename + "\'"));
			break;
		case DIALOG_CONTEXT_MENU:
			mCurrentDeckFilename = mDeckList.get(mContextMenuPosition).get("name");
			ad.setTitle(mCurrentDeckFilename);
			break;
		case DIALOG_REPAIR_DECK:
			mCurrentDeckFilename = mDeckList.get(mContextMenuPosition).get("name");
			ad.setMessage(String.format(res.getString(R.string.repair_deck_dialog), mCurrentDeckFilename, BackupManager.BROKEN_DECKS_SUFFIX.replace("/", "")));
			break;
		}
	}


    private DialogInterface.OnClickListener mStatisticListener = new DialogInterface.OnClickListener() {
        @Override
        public void onClick(DialogInterface dialog, int which) {
			if (mStatisticType == -1 && which != Statistics.TYPE_DECK_SUMMARY) {
				mStatisticType = which;
           		showDialog(DIALOG_SELECT_STATISTICS_PERIOD);
        	} else {
		    	if (mFileList != null && mFileList.length > 0) {
					String[] deckPaths = new String[mFileList.length];
					int i = 0;
			    	for (File file : mFileList) {
			    		deckPaths[i] = file.getAbsolutePath();
			    		i++;
					}
			    	if (mStatisticType == -1) {
			    		mStatisticType = Statistics.TYPE_DECK_SUMMARY;
				    	DeckTask.launchDeckTask(DeckTask.TASK_TYPE_LOAD_STATISTICS, mLoadStatisticsHandler, new DeckTask.TaskData(DeckPicker.this, deckPaths, mStatisticType, 0));			    		
			    	} else {
				    	DeckTask.launchDeckTask(DeckTask.TASK_TYPE_LOAD_STATISTICS, mLoadStatisticsHandler, new DeckTask.TaskData(DeckPicker.this, deckPaths, mStatisticType, which));
			    	}
		    	}
        	}
        }
    };


    @Override
	public void onCreateContextMenu(ContextMenu menu, View v, ContextMenuInfo menuInfo) {
    	mContextMenuPosition = ((AdapterView.AdapterContextMenuInfo)menuInfo).position;
    	showDialog(DIALOG_CONTEXT_MENU);
	}


    @Override
    public boolean onKeyDown(int keyCode, KeyEvent event)  {
        if (keyCode == KeyEvent.KEYCODE_BACK && event.getRepeatCount() == 0) {
        	// Log.i(AnkiDroidApp.TAG, "DeckPicker - onBackPressed()");
        	closeDeckPicker(true);
        	return true;
        }
        return super.onKeyDown(keyCode, event);
    }

	// ----------------------------------------------------------------------------
	// CUSTOM METHODS
	// ----------------------------------------------------------------------------

	/**
	 * Registers an intent to listen for ACTION_MEDIA_EJECT notifications. The
	 * intent will call closeExternalStorageFiles() if the external media is
	 * going to be ejected, so applications can clean up any files they have
	 * open.
	 */
	private void registerExternalStorageListener() {
		if (mUnmountReceiver == null) {
			mUnmountReceiver = new BroadcastReceiver() {
				@Override
				public void onReceive(Context context, Intent intent) {
					String action = intent.getAction();
					if (action.equals(Intent.ACTION_MEDIA_UNMOUNTED)) {
						// Log.i(AnkiDroidApp.TAG, "DeckPicker - mUnmountReceiver, Action = Media Unmounted");
						SharedPreferences preferences = PreferenceManager
								.getDefaultSharedPreferences(getBaseContext());
						String deckPath = preferences.getString("deckPath",
								AnkiDroidApp.getStorageDirectory());
						populateDeckList(deckPath);
					} else if (action.equals(Intent.ACTION_MEDIA_MOUNTED)) {
						// Log.i(AnkiDroidApp.TAG, "DeckPicker - mUnmountReceiver, Action = Media Mounted");
						SharedPreferences preferences = PreferenceManager
								.getDefaultSharedPreferences(getBaseContext());
						String deckPath = preferences.getString("deckPath",
								AnkiDroidApp.getStorageDirectory());
						mDeckIsSelected = false;
						setTitleText();
						populateDeckList(deckPath);
					}
				}
			};
			IntentFilter iFilter = new IntentFilter();
			iFilter.addAction(Intent.ACTION_MEDIA_UNMOUNTED);
			iFilter.addAction(Intent.ACTION_MEDIA_MOUNTED);
			iFilter.addDataScheme("file");
			registerReceiver(mUnmountReceiver, iFilter);
		}
	}


	private void closeDeckPicker() {
		closeDeckPicker(false);
	}
	private void closeDeckPicker(boolean backPressed) {
		if (mPrefStartupDeckPicker && backPressed) {
			setResult(StudyOptions.RESULT_CLOSE);
			finish();
		} else {
			finish();
			if (StudyOptions.getApiLevel() > 4) {
	    			ActivityTransitionAnimation.slide(this, ActivityTransitionAnimation.LEFT);
    		}
		}
	}


	private void handleRestoreDecks(boolean reloadIfEmpty) {
		if (mBrokenDecks.size() != 0) {
			while (true) {
				mCurrentDeckPath = mBrokenDecks.remove(0);
				if (!mAlreadyDealtWith.contains(mCurrentDeckPath) || mBrokenDecks.size() == 0) {
					break;
				}
			}
        	mDeckNotLoadedAlert.setMessage(getResources().getString(R.string.open_deck_failed, "\'" + new File(mCurrentDeckPath).getName() + "\'", BackupManager.BROKEN_DECKS_SUFFIX.replace("/", ""), getResources().getString(R.string.repair_deck)));
			mDeckNotLoadedAlert.show();
		} else if (reloadIfEmpty) {
			if (mRestoredOrDeleted) {
				mBrokenDecks = new ArrayList<String>();
				populateDeckList(mPrefDeckPath);
			}
		}
	}


	private void enableButtons(boolean enabled) {
		if (enabled) {
			mSyncAllButton.setVisibility(View.VISIBLE);
			mDeckpickerButtons.setVisibility(View.VISIBLE);
			mDeckpickerButtons.setAnimation(ViewAnimation.fade(ViewAnimation.FADE_IN, 500, 0)); 
		} else {
			mDeckpickerButtons.setVisibility(View.INVISIBLE);
		}
	}


	private void syncAllDecks() {
		if (AnkiDroidApp.isUserLoggedIn()) {
            mSyncAllButton.setClickable(false);
			SharedPreferences preferences = PrefSettings
					.getSharedPrefs(getBaseContext());
			String username = preferences.getString("username", "");
			String password = preferences.getString("password", "");
			Connection.syncAllDecks(mSyncAllDecksListener,
					new Connection.Payload(new Object[] { username,
							password, mDeckList }));
		} else {
			showDialog(DIALOG_USER_NOT_LOGGED_IN_SYNC);
		}
	}


	private void initDialogs() {
		Resources res = getResources();
		// Sync Log dialog
		StyledDialog.Builder builder = new StyledDialog.Builder(this);
		builder.setTitle(res.getString(R.string.sync_log_title));
		builder.setPositiveButton(res.getString(R.string.ok), null);
		mSyncLogAlert = builder.create();
		mSyncLogAlert.setOwnerActivity(DeckPicker.this);
		// Upgrade notes dialog
		builder = new StyledDialog.Builder(this);
		builder.setTitle(res.getString(
				R.string.deckpicker_upgrade_notes_title));
		builder.setPositiveButton(res.getString(R.string.ok), null);
		mUpgradeNotesAlert = builder.create();
		builder = new StyledDialog.Builder(this);
        builder.setTitle(res.getString(R.string.deckpicker_download_missing_title));
        builder.setPositiveButton(res.getString(R.string.ok), null);
        mMissingMediaAlert = builder.create();
        mProgressDialog = new ProgressDialog(DeckPicker.this);
        mProgressDialog.setTitle(R.string.deckpicker_download_missing_title);
        mProgressDialog.setProgressStyle(ProgressDialog.STYLE_HORIZONTAL);
        mProgressDialog.setMax(100);
        mProgressDialog.setCancelable(false);

        // backup system restore dialog
        builder.setTitle(getResources().getString(R.string.backup_manager_title));
        builder.setIcon(android.R.drawable.ic_dialog_alert);
        builder.setMessage(getResources().getString(R.string.backup_deck_no_space_left));
		builder.setPositiveButton(getResources().getString(R.string.ok), null);
		mNoSpaceLeftAlert = builder.create();

        builder.setTitle(res.getString(R.string.backup_manager_title));
        builder.setIcon(android.R.drawable.ic_dialog_alert);
        builder.setPositiveButton(res.getString(R.string.backup_restore), new Dialog.OnClickListener() {

            @Override
            public void onClick(DialogInterface dialog, int which) {
            	Resources res = getResources();
            	mBackups = BackupManager.getDeckBackups(new File(mCurrentDeckPath));
            	if (mBackups.length == 0) {
            		StyledDialog.Builder builder = new StyledDialog.Builder(DeckPicker.this);
            		builder.setTitle(res.getString(R.string.backup_manager_title))
            			.setIcon(android.R.drawable.ic_dialog_alert)
            			.setMessage(res.getString(R.string.backup_restore_no_backups))
            			.setPositiveButton(res.getString(R.string.ok), new Dialog.OnClickListener() {

				            @Override
				            public void onClick(DialogInterface dialog, int which) {
						mDeckNotLoadedAlert.show();
				            }
					}).setCancelable(true).setOnCancelListener(new OnCancelListener() {

						@Override
						public void onCancel(DialogInterface arg0) {
							mDeckNotLoadedAlert.show();
						}
					}).show();
            	} else {
            		String[] dates = new String[mBackups.length];
            		for (int i = 0; i < mBackups.length; i++) {
            			dates[i] = mBackups[i].getName().replaceAll(".*-(\\d{4}-\\d{2}-\\d{2}).anki", "$1");
            		}
            		StyledDialog.Builder builder = new StyledDialog.Builder(DeckPicker.this);
            		builder.setTitle(res.getString(R.string.backup_restore_select_title))
            			.setIcon(android.R.drawable.ic_input_get)
                    	.setSingleChoiceItems(dates, dates.length, new DialogInterface.OnClickListener(){

							@Override
							public void onClick(DialogInterface dialog, int which) {
								DeckTask.launchDeckTask(DeckTask.TASK_TYPE_RESTORE_DECK, mRestoreDeckHandler, new DeckTask.TaskData(null, new String[] {mCurrentDeckPath, mBackups[which].getPath()}, 0, 0));
								dialog.dismiss();
							}
						}).setCancelable(true).setOnCancelListener(new OnCancelListener() {

							@Override
							public void onCancel(DialogInterface arg0) {
								mDeckNotLoadedAlert.show();
							}
						}).show();
        		}
            }
        });
        builder.setNeutralButton(res.getString(R.string.backup_repair_deck), new Dialog.OnClickListener() {

			@Override
			public void onClick(DialogInterface arg0, int arg1) {
	        	DeckTask.launchDeckTask(DeckTask.TASK_TYPE_REPAIR_DECK, mRepairDeckHandler, new DeckTask.TaskData(mCurrentDeckPath));
			}
        });
        builder.setNegativeButton(res.getString(R.string.delete_deck_title), new Dialog.OnClickListener() {

            @Override
            public void onClick(DialogInterface dialog, int which) {
            	Resources res = getResources();
            	StyledDialog.Builder builder = new StyledDialog.Builder(DeckPicker.this);
            	builder.setCancelable(true).setTitle(res.getString(R.string.delete_deck_title))
            		.setIcon(android.R.drawable.ic_dialog_alert)
            		.setMessage(String.format(res.getString(R.string.delete_deck_message), "\'" + new File(mCurrentDeckPath).getName().replace(".anki", "") + "\'"))
            		.setPositiveButton(res.getString(R.string.delete_deck_confirm), new DialogInterface.OnClickListener() {

						@Override
						public void onClick(DialogInterface dialog, int which) {
							if (BackupManager.moveDeckToBrokenFolder(mCurrentDeckPath)) {
								Themes.showThemedToast(DeckPicker.this, getResources().getString(R.string.delete_deck_success, "\'" + (new File(mCurrentDeckPath).getName().replace(".anki", "")) + "\'", "\'" + BackupManager.BROKEN_DECKS_SUFFIX.replace("/", "") + "\'"), false);								
								mRestoredOrDeleted = true;
								handleRestoreDecks(true);
							}
						}
					}).setNegativeButton(res.getString(R.string.cancel), new DialogInterface.OnClickListener() {

						@Override
						public void onClick(DialogInterface dialog, int which) {
							mDeckNotLoadedAlert.show();
						}
					}).setOnCancelListener(new DialogInterface.OnCancelListener() {

						@Override
						public void onCancel(DialogInterface dialog) {
							mDeckNotLoadedAlert.show();
						}
					}).show();					
            }
        });
        builder.setCancelable(true);
        builder.setOnCancelListener(new OnCancelListener() {

			@Override
			public void onCancel(DialogInterface arg0) {
				mAlreadyDealtWith.add(mCurrentDeckPath);
				handleRestoreDecks(true);
			}
		});
        mDeckNotLoadedAlert = builder.create();
	}
	
	
    @Override
    public boolean onCreateOptionsMenu(Menu menu) {
        MenuItem item;
        SubMenu downloadDeckSubMenu = menu.addSubMenu(Menu.NONE, SUBMENU_DOWNLOAD, Menu.NONE,
                R.string.menu_download_deck);
        downloadDeckSubMenu.setIcon(R.drawable.ic_menu_download);
        downloadDeckSubMenu.add(
                Menu.NONE, MENU_DOWNLOAD_PERSONAL_DECK, Menu.NONE, R.string.menu_download_personal_deck);
        downloadDeckSubMenu.add(Menu.NONE, MENU_DOWNLOAD_SHARED_DECK, Menu.NONE, R.string.menu_download_shared_deck);
        item = menu.add(Menu.NONE, MENU_CREATE_DECK, Menu.NONE, R.string.menu_create_deck);
        item.setIcon(R.drawable.ic_menu_add);
        item = menu.add(Menu.NONE, MENU_PREFERENCES, Menu.NONE, R.string.menu_preferences);
        item.setIcon(R.drawable.ic_menu_preferences);
        item = menu.add(Menu.NONE, MENU_MY_ACCOUNT, Menu.NONE, R.string.menu_my_account);
        item.setIcon(R.drawable.ic_menu_home);
        item = menu.add(Menu.NONE, MENU_ABOUT, Menu.NONE, R.string.menu_about);
        item.setIcon(R.drawable.ic_menu_info_details);
        item = menu.add(Menu.NONE, MENU_FEEDBACK, Menu.NONE, R.string.studyoptions_feedback);
        item.setIcon(R.drawable.ic_menu_send);
        return true;
    }


    @Override
    public boolean onPrepareOptionsMenu(Menu menu) {
        boolean sdCardAvailable = AnkiDroidApp.isSdCardMounted();
        menu.findItem(SUBMENU_DOWNLOAD).setEnabled(sdCardAvailable);
        menu.findItem(MENU_DOWNLOAD_PERSONAL_DECK).setVisible(sdCardAvailable);
        return true;
    }

    
    /** Handles item selections */
    @Override
    public boolean onOptionsItemSelected(MenuItem item) {
        switch (item.getItemId()) {
            case MENU_CREATE_DECK:
                startActivityForResult(new Intent(DeckPicker.this, DeckCreator.class), CREATE_DECK);
                if (StudyOptions.getApiLevel() > 4) {
                    ActivityTransitionAnimation.slide(DeckPicker.this, ActivityTransitionAnimation.RIGHT);
                }
                return true;

            case MENU_ABOUT:
                // int i = 123/0; // Intentional Exception for feedback testing purpose
                startActivity(new Intent(DeckPicker.this, About.class));
                return true;

            case MENU_DOWNLOAD_PERSONAL_DECK:
                openPersonalDeckPicker();
                return true;

            case MENU_DOWNLOAD_SHARED_DECK:
                openSharedDeckPicker();
                return true;

            case MENU_MY_ACCOUNT:
                startActivity(new Intent(DeckPicker.this, MyAccount.class));
                return true;

            case MENU_PREFERENCES:
                startActivityForResult(
                        new Intent(DeckPicker.this, Preferences.class),
                        PREFERENCES_UPDATE);
                return true;

            case MENU_FEEDBACK:
                startActivityForResult(
                        new Intent(DeckPicker.this, Feedback.class),
                        REPORT_FEEDBACK);
                return true;

            default:
                return super.onOptionsItemSelected(item);
        }
    }
    

    @Override
    protected void onActivityResult(int requestCode, int resultCode, Intent intent) {
        super.onActivityResult(requestCode, resultCode, intent);

        if (requestCode == PREFERENCES_UPDATE) {
            if (resultCode == StudyOptions.RESULT_RESTART) {
            	setResult(StudyOptions.RESULT_RESTART);
            	finish();
            } else {
            	SharedPreferences preferences = PrefSettings.getSharedPrefs(getBaseContext());
				BackupManager.initBackup();
                if (!mPrefDeckPath.equals(preferences.getString("deckPath", AnkiDroidApp.getStorageDirectory())) || mPrefDeckOrder != Integer.parseInt(preferences.getString("deckOrder", "0"))) {
                	populateDeckList(preferences.getString("deckPath", AnkiDroidApp.getStorageDirectory()));
                }
            }
        } else if ((requestCode == CREATE_DECK || requestCode == DOWNLOAD_PERSONAL_DECK || requestCode == DOWNLOAD_SHARED_DECK) && resultCode == RESULT_OK) {
        	populateDeckList(mPrefDeckPath);
        } else if (requestCode == REPORT_FEEDBACK && resultCode == RESULT_OK) {
        } else if (requestCode == LOG_IN_FOR_DOWNLOAD && resultCode == RESULT_OK) {
        	openPersonalDeckPicker();
        } else if (requestCode == LOG_IN_FOR_SYNC && resultCode == RESULT_OK) {
        	syncAllDecks();
        }
    }


    private void populateDeckList(String location) {
		// Log.i(AnkiDroidApp.TAG, "DeckPicker - populateDeckList");

		if (!location.equals(mPrefDeckPath)) {
		    mPrefDeckPath = location;
		}

		mDeckIsSelected = false;
		mTotalDueCards = 0;
		mTotalCards = 0;
		setTitleText();
		
		Resources res = getResources();
		int len = 0;
		File[] fileList;

		TreeSet<HashMap<String, String>> tree = new TreeSet<HashMap<String, String>>(new HashMapCompareLoad());

		File dir = new File(mPrefDeckPath);
		fileList = dir.listFiles(new AnkiFilter());

		if (dir.exists() && dir.isDirectory() && fileList != null) {
			len = fileList.length;
			enableButtons(false);
		}

		mFileList = fileList;
		if (len > 0 && fileList != null) {
			// Log.i(AnkiDroidApp.TAG, "DeckPicker - populateDeckList, number of anki files = " + len);
			for (File file : fileList) {
				String absPath = file.getAbsolutePath();

				// Log.i(AnkiDroidApp.TAG, "DeckPicker - populateDeckList, file:" + file.getName());

				try {
					HashMap<String, String> data = new HashMap<String, String>();
					data.put("name", file.getName().replaceAll(".anki", ""));
					data
							.put("due", res
									.getString(R.string.deckpicker_loaddeck));
					data.put("new", "");
					data.put("mod", "0");						
					data.put("filepath", absPath);
                    data.put("showProgress", "true");
                    data.put("rateOfCompletionMat", "-1");
                    data.put("rateOfCompletionAll", "-1");

					tree.add(data);

				} catch (SQLException e) {
					Log.w(AnkiDroidApp.TAG,
							"DeckPicker - populateDeckList, File "
									+ file.getName()
									+ " is not a real anki file");
				}
			}
		    
			Thread thread = new Thread(this);
			thread.start();
		} else {
			// Log.i(AnkiDroidApp.TAG, "populateDeckList - No decks found.");
			if (!AnkiDroidApp.isSdCardMounted()) {
				// Log.i(AnkiDroidApp.TAG, "populateDeckList - No sd card.");
				setTitle(R.string.deckpicker_title_nosdcard);
				showDialog(DIALOG_NO_SDCARD);
			}

			HashMap<String, String> data = new HashMap<String, String>();
			data.put("name", res.getString(R.string.deckpicker_nodeck));
			data.put("new", "");
			data.put("due", "");
			data.put("mod", "0");
			data.put("showProgress", "false");
            data.put("rateOfCompletionMat", "-1");
            data.put("rateOfCompletionAll", "-1");

			tree.add(data);
		}
		mDeckList.clear();
		mDeckList.addAll(tree);
		mDeckListView.clearChoices();
		mDeckListAdapter.notifyDataSetChanged();
		// Log.i(AnkiDroidApp.TAG, "DeckPicker - populateDeckList, Ending");
	}

	@Override
	public void run() {
		// Log.i(AnkiDroidApp.TAG, "Thread run - Beginning");

		if (mFileList != null && mFileList.length > 0) {
			mLock.lock();
			try {
				// Log.i(AnkiDroidApp.TAG, "Thread run - Inside lock");

				mIsFinished = false;
				int i = 0;
				for (File file : mFileList) {
				    i++;
					// Don't load any more decks if one has already been
					// selected.
					// Log.i(AnkiDroidApp.TAG, "Thread run - Before break mDeckIsSelected = " + mDeckIsSelected);
					if (mDeckIsSelected) {
						break;
					}

					String path = file.getAbsolutePath();
					Deck deck;

					Bundle data = new Bundle();
					Message msg;

					// See if a backup is needed (only done in deckpicker, if last backup is quite old or no backup at all is available)
					// It is necessary to do it here, because retrieving deck information can already lead to a deck removal (Android bug)
					if (BackupManager.isActivated() && BackupManager.safetyBackupNeeded(path, BackupManager.SAFETY_BACKUP_THRESHOLD)) {
						// Log.i(AnkiDroidApp.TAG, "DeckPicker - Safety backup for deck " + path + "needed");
						data.putString("absPath", path);
						data.putInt("msgtype", MSG_CREATING_BACKUP);
						msg = Message.obtain();
						msg.setData(data);
						mHandler.sendMessage(msg);
						if (BackupManager.backupDeck(path) == BackupManager.RETURN_BACKUP_CREATED) {
							data.putString("absPath", path);
							data.putInt("msgtype", MSG_LOADING_DECK);
							msg = Message.obtain();
							msg.setData(data);
							mHandler.sendMessage(msg);
						} else {
							data.putString("absPath", path);
							data.putInt("msgtype", MSG_BACKUP_ERROR);
							msg = Message.obtain();
							msg.setData(data);
							mHandler.sendMessage(msg);
							continue;
						}
					}

					// See if we need to upgrade the deck
					int version = 0;
					try {
						version = Deck.getDeckVersion(path);
					} catch (Exception e) {
						Log.w(AnkiDroidApp.TAG, "Could not open database "
								+ path);
						addBrokenDeck(path);
						data.putString("absPath", path);
						data.putInt("msgtype", MSG_COULD_NOT_BE_LOADED);
						msg = Message.obtain();
						msg.setData(data);
						mHandler.sendMessage(msg);						
						continue;
					}

					if (version < Deck.DECK_VERSION) {
						data.putString("absPath", path);
						data.putInt("msgtype", MSG_UPGRADE_NEEDED);
						data.putInt("version", version);
						data.putString("notes", "");
						msg = Message.obtain();
						msg.setData(data);
						mHandler.sendMessage(msg);
					}
					deck = getDeck(path);
					if (deck == null) {
						addBrokenDeck(path);
						data.putString("absPath", path);
						data.putInt("msgtype", MSG_COULD_NOT_BE_LOADED);
						msg = Message.obtain();
						msg.setData(data);
						mHandler.sendMessage(msg);
						continue;
					}
					version = deck.getVersion();

					// Check if the upgrade failed
					if (version < Deck.DECK_VERSION) {
						data.putString("absPath", path);
						data.putInt("msgtype", MSG_UPGRADE_FAILURE);
						data.putInt("version", version);
						data.putString("notes", Deck.upgradeNotesToMessages(deck, getResources()));
						closeDeck(deck);
						msg = Message.obtain();
						msg.setData(data);
						mHandler.sendMessage(msg);
					} else {
						try {
							int dueCards = deck.getDueCount();
							int totalCards = deck.getCardCount();
							int newCards = deck.getNewCountToday();
							int totalNewCards = deck.getNewCount(mCompletionBarRestrictToActive);
							int matureCards = deck.getMatureCardCount(mCompletionBarRestrictToActive);
							int totalRevCards = deck.getTotalRevFailedCount(mCompletionBarRestrictToActive);
							int totalCardsCompletionBar = totalRevCards + totalNewCards;
							double modified = deck.getModified();

							String upgradeNotes = Deck.upgradeNotesToMessages(deck, getResources());
							
							closeDeck(deck);

							data.putString("absPath", path);
							data.putInt("msgtype", MSG_UPGRADE_SUCCESS);
							data.putInt("due", dueCards);
							data.putDouble("mod", modified);
							data.putInt("total", totalCards);
							data.putInt("new", newCards);
							data.putInt("totalNew", totalNewCards);
							data.putString("notes", upgradeNotes);

							int rateOfCompletionMat;
							int rateOfCompletionAll;
							if (totalCardsCompletionBar != 0) {
							    rateOfCompletionMat = (matureCards * 100) / totalCardsCompletionBar;
			                    rateOfCompletionAll = (totalRevCards * 100) / totalCardsCompletionBar; 
							} else {
							    rateOfCompletionMat = 0;
							    rateOfCompletionAll = 0;
							}
							data.putInt("rateOfCompletionMat", rateOfCompletionMat);
	                        data.putInt("rateOfCompletionAll", Math.max(0, rateOfCompletionAll - rateOfCompletionMat));
							msg = Message.obtain();
							msg.setData(data);
							
							mTotalDueCards += dueCards + newCards;
							mTotalCards += totalCards;
							mTotalTime += Math.max(deck.getETA(), 0);							
						} catch (SQLiteException e) {
							Log.e(AnkiDroidApp.TAG, "DeckPicker - run - error on loading deck values from file " + path + ": " + e);
							data.putString("absPath", path);
							data.putInt("msgtype", MSG_COULD_NOT_BE_LOADED);
							msg = Message.obtain();
							msg.setData(data);
							mHandler.sendMessage(msg);
							addBrokenDeck(path);
							continue;
						}


						mHandler.sendMessage(msg);
					}
				}
				mIsFinished = true;
				mHandler.sendEmptyMessage(0);
				mCondFinished.signal();
			} catch (Exception e) {
				throw new RuntimeException(e);
			} finally {
				mLock.unlock();
			}
		}
	}
	
	
	private void setTitleText(){
		Resources res = getResources();
		String time = res.getQuantityString(R.plurals.deckpicker_title_minutes, mTotalTime, mTotalTime);
		setTitle(res.getQuantityString(R.plurals.deckpicker_title, mTotalDueCards, mTotalDueCards, mTotalCards, time));
	}


	private void resetDeckLanguages(String deckPath) {
		if (MetaDB.resetDeckLanguages(this, deckPath)) {
			Themes.showThemedToast(this, getResources().getString(R.string.contextmenu_deckpicker_reset_reset_message), true);
		}
	}


    public void openPersonalDeckPicker() {
        if (AnkiDroidApp.isUserLoggedIn()) {
            startActivityForResult(new Intent(this, PersonalDeckPicker.class), DOWNLOAD_PERSONAL_DECK);
            if (StudyOptions.getApiLevel() > 4) {
                ActivityTransitionAnimation.slide(this, ActivityTransitionAnimation.RIGHT);
            }
        } else {
            showDialog(DIALOG_USER_NOT_LOGGED_IN_DOWNLOAD);
        }
    }


    public void openSharedDeckPicker() {
        // deckLoaded = false;
        startActivityForResult(new Intent(this, SharedDeckPicker.class), DOWNLOAD_SHARED_DECK);
        if (StudyOptions.getApiLevel() > 4) {
            ActivityTransitionAnimation.slide(this, ActivityTransitionAnimation.RIGHT);
        }
    }


	private void handleDeckSelection(int id) {
		String deckFilename = null;

		waitForDeckLoaderThread();

		@SuppressWarnings("unchecked")
		HashMap<String, String> data = (HashMap<String, String>) mDeckListAdapter
				.getItem(id);
		deckFilename = data.get("filepath");

		if (deckFilename != null) {
			// Log.i(AnkiDroidApp.TAG, "Selected " + deckFilename);
			Intent intent = this.getIntent();
			intent.putExtra(StudyOptions.OPT_DB, deckFilename);
			setResult(RESULT_OK, intent);

			closeDeckPicker();
		}
	}


	public Deck getDeck(String filePath) {
		Deck loadedDeck = AnkiDroidApp.deck();
		if (loadedDeck != null && loadedDeck.getDeckPath().equals(filePath)) {
			return loadedDeck;
		} else {
			Deck deck = null;
			try {
				deck = Deck.openDeck(filePath, false);
			} catch (SQLException e) {
				Log.w(AnkiDroidApp.TAG, "Could not open database " + filePath + ": " + e);
				addBrokenDeck(filePath);
			} catch (RuntimeException e) {
				Log.w(AnkiDroidApp.TAG, "Could not open database " + filePath + ": " + e);
				addBrokenDeck(filePath);
			}
			return deck;
		}
	}


	public void addBrokenDeck(String filePath) {
		if (!mBrokenDecks.contains(filePath)) {
			mBrokenDecks.add(filePath);
			BackupManager.restoreDeckIfMissing(filePath);
		}
	}


	public void closeDeck(Deck deck) {
		Deck loadedDeck = AnkiDroidApp.deck();
		if (!(loadedDeck != null && loadedDeck == deck)) {
			deck.closeDeck(true);				
		}
	}


	private void removeDeck(String deckFilename) {
		if (deckFilename != null) {
			AnkiDatabaseManager.closeDatabase(deckFilename);
			File file = new File(deckFilename);
			boolean deleted = BackupManager.removeDeck(file);
			if (deleted) {
				// Log.i(AnkiDroidApp.TAG, "DeckPicker - " + deckFilename + " deleted");
				mDeckIsSelected = false;
				if (AnkiDroidApp.deck() != null && AnkiDroidApp.deck().getDeckPath().equals(deckFilename)) {
					AnkiDroidApp.setDeck(null);
				}
				populateDeckList(mPrefDeckPath);
			} else {
				Log.e(AnkiDroidApp.TAG, "Error: Could not delete "
						+ deckFilename);
			}
		}
	}

	private void waitForDeckLoaderThread() {
		mDeckIsSelected = true;
		// Log.i(AnkiDroidApp.TAG, "DeckPicker - waitForDeckLoaderThread(), mDeckIsSelected set to true");
		mLock.lock();
		try {
			while (!mIsFinished) {
				mCondFinished.await();
			}
		} catch (InterruptedException e) {
			e.printStackTrace();
		} finally {
			mLock.unlock();
		}
	}

	private CharSequence getSyncLogMessage(
			ArrayList<HashMap<String, String>> decksChangelogs) {
		SpannableStringBuilder spannableStringBuilder = new SpannableStringBuilder();
		int len = decksChangelogs.size();
		for (int i = 0; i < len; i++) {
			HashMap<String, String> deckChangelog = decksChangelogs.get(i);
			String deckName = deckChangelog.get("deckName");

			// Append deck name
			spannableStringBuilder.append(deckName);
			// Underline deck name
			spannableStringBuilder.setSpan(new UnderlineSpan(),
					spannableStringBuilder.length() - deckName.length(),
					spannableStringBuilder.length(), 0);
			// Put deck name in bold style
			spannableStringBuilder.setSpan(new StyleSpan(
					android.graphics.Typeface.BOLD), spannableStringBuilder
					.length()
					- deckName.length(), spannableStringBuilder.length(), 0);

			// Append sync message
			spannableStringBuilder.append("\n" + deckChangelog.get("message"));

			// If it is not the last element, add the proper separation
			if (i != (len - 1)) {
				spannableStringBuilder.append("\n\n");
			}
		}

		return spannableStringBuilder;
	}


    DeckTask.TaskListener mLoadStatisticsHandler = new DeckTask.TaskListener() {

		@Override
		public void onPostExecute(DeckTask.TaskData result) {
            if (mProgressDialog.isShowing()) {
                try {
                    mProgressDialog.dismiss();
                } catch (Exception e) {
                    Log.e(AnkiDroidApp.TAG, "onPostExecute - Dialog dismiss Exception = " + e.getMessage());
                }
            }
            if (result.getBoolean()) {
		    	if (mStatisticType == Statistics.TYPE_DECK_SUMMARY) {
		    		Statistics.showDeckSummary(DeckPicker.this);
		    	} else {
			    	Intent intent = new Intent(DeckPicker.this, com.ichi2.charts.ChartBuilder.class);
			    	startActivity(intent);
			        if (StudyOptions.getApiLevel() > 4) {
			            ActivityTransitionAnimation.slide(DeckPicker.this, ActivityTransitionAnimation.DOWN);
			        }	
		    	}
			}
		}

		@Override
		public void onPreExecute() {
            mProgressDialog = ProgressDialog.show(DeckPicker.this, "", getResources()
                    .getString(R.string.calculating_statistics), true);
		}

		@Override
		public void onProgressUpdate(DeckTask.TaskData... values) {
		}
    	
    };


    DeckTask.TaskListener mRepairDeckHandler = new DeckTask.TaskListener() {

    	@Override
        public void onPreExecute() {
            mProgressDialog = ProgressDialog.show(DeckPicker.this, "", getResources()
                    .getString(R.string.backup_repair_deck_progress), true);
        }


        @Override
        public void onPostExecute(DeckTask.TaskData result) {
        	if (result.getBoolean()) {
        		populateDeckList(mPrefDeckPath);
        	} else {
        		Themes.showThemedToast(DeckPicker.this, getResources().getString(R.string.deck_repair_error), true);
        	}
        	if (mProgressDialog != null && mProgressDialog.isShowing()) {
        		mProgressDialog.dismiss();
        	}
        }
 
		@Override
		public void onProgressUpdate(TaskData... values) {
		}

    };


    DeckTask.TaskListener mRestoreDeckHandler = new DeckTask.TaskListener() {

    	@Override
        public void onPreExecute() {
            mProgressDialog = ProgressDialog.show(DeckPicker.this, "", getResources()
                    .getString(R.string.backup_restore_deck), true);
        }


        @Override
        public void onPostExecute(DeckTask.TaskData result) {
			switch (result.getInt()) {
    		case BackupManager.RETURN_DECK_RESTORED:
    			mRestoredOrDeleted = true;
                handleRestoreDecks(true);
                break;    			
    		case BackupManager.RETURN_ERROR:
        		mDeckNotLoadedAlert.show();
        		Themes.showThemedToast(DeckPicker.this, getResources().getString(R.string.backup_restore_error), true);
    			break;
    		case BackupManager.RETURN_NOT_ENOUGH_SPACE:
    			mDeckNotLoadedAlert.show();
    			mNoSpaceLeftAlert.show();
    			break;
    		}        		
        	if (mProgressDialog != null && mProgressDialog.isShowing()) {
        		mProgressDialog.dismiss();
        	}
        }
 
		@Override
		public void onProgressUpdate(TaskData... values) {
		}

    };


    DeckTask.TaskListener mOptimizeDeckHandler = new DeckTask.TaskListener() {

		@Override
		public void onPostExecute(DeckTask.TaskData result) {
            if (mProgressDialog.isShowing()) {
                try {
                    mProgressDialog.dismiss();
                } catch (Exception e) {
                    Log.e(AnkiDroidApp.TAG, "onPostExecute - Dialog dismiss Exception = " + e.getMessage());
                }
            }
            closeDeck(result.getDeck());
    		StyledDialog dialog = (StyledDialog) onCreateDialog(DIALOG_OPTIMIZE_DATABASE);
    		dialog.setMessage(String.format(Utils.ENGLISH_LOCALE, getResources().getString(R.string.optimize_deck_message), Math.round(result.getLong() / 1024)));
    		dialog.show();
		}

		@Override
		public void onPreExecute() {
            mProgressDialog = ProgressDialog.show(DeckPicker.this, "", getResources()
                    .getString(R.string.optimize_deck_dialog), true);
		}

		@Override
		public void onProgressUpdate(DeckTask.TaskData... values) {
		}
    	
    };


    // ----------------------------------------------------------------------------
	// INNER CLASSES
	// ----------------------------------------------------------------------------


    public class AlternatingAdapter extends SimpleAdapter {
    	    public AlternatingAdapter(Context context, ArrayList<HashMap<String, String>> items, int resource, String[] from, int[] to) {
    	        super(context, items, resource, from, to);
    	    }

    	    @Override
    	    public View getView(int position, View convertView, ViewGroup parent) {
	    	  View view = super.getView(position, convertView, parent);
	    	  Themes.setContentStyle(view, Themes.CALLER_DECKPICKER_DECK);
    	      return view;
    	    }
    }


	public static final class AnkiFilter implements FileFilter {
		@Override
		public boolean accept(File pathname) {
			if (pathname.isFile() && pathname.getName().endsWith(".anki")) {
				return true;
			}
			return false;
		}
	}


	private class HashMapCompareLoad implements
	Comparator<HashMap<String, String>> {
		@Override
		public int compare(HashMap<String, String> object1,
				HashMap<String, String> object2) {
    		return object1.get("filepath").compareToIgnoreCase(object2.get("filepath"));
		}
	}


	private class HashMapCompare implements
	Comparator<HashMap<String, String>> {
		@Override
		public int compare(HashMap<String, String> object1,
				HashMap<String, String> object2) {
		    try {
		    	if (mPrefDeckOrder == ORDER_BY_DATE) {
					// If there are two decks with the same date of modification, order them in alphabetical order
					if (object2.get("mod").compareToIgnoreCase(object1.get("mod")) != 0) {
						return object2.get("mod").compareToIgnoreCase(
								object1.get("mod"));
					} else {
						return object1.get("filepath").compareToIgnoreCase(
								object2.get("filepath"));
					}
		    	} else if (mPrefDeckOrder == ORDER_BY_DUE_CARDS) {
					return - Integer.valueOf(object1.get("dueInt")).compareTo(Integer.valueOf(object2.get("dueInt")));
		    	} else if (mPrefDeckOrder == ORDER_BY_TOTAL_CARDS) {
		    		return - Integer.valueOf(object1.get("total")).compareTo(Integer.valueOf(object2.get("total")));
		    	} else if (mPrefDeckOrder == ORDER_BY_REMAINING_NEW_CARDS) {
		    		return - Integer.valueOf(object1.get("totalNew")).compareTo(Integer.valueOf(object2.get("totalNew")));
				} else {
					return 0;
				}
		    }
		    catch( Exception e ) {
		        return 0;
		    }
		}
	}


	class MyGestureDetector extends SimpleOnGestureListener {	
    	@Override
        public boolean onFling(MotionEvent e1, MotionEvent e2, float velocityX, float velocityY) {
            if (mSwipeEnabled) {
                try {
       				if (e1.getX() - e2.getX() > StudyOptions.sSwipeMinDistance && Math.abs(velocityX) > StudyOptions.sSwipeThresholdVelocity && Math.abs(e1.getY() - e2.getY()) < StudyOptions.sSwipeMaxOffPath) {
       					closeDeckPicker(true);
                    }
       			}
                catch (Exception e) {
                  	Log.e(AnkiDroidApp.TAG, "onFling Exception = " + e.getMessage());
                }
            }	            	
            return false;
    	}
    }
    @Override
    public boolean onTouchEvent(MotionEvent event) {
        if (gestureDetector.onTouchEvent(event))
	        return true;
	    else
	    	return false;
    }

	@Override
<<<<<<< HEAD
=======
	public void buttonPressed(ButtonEvent arg0) {
		// TODO Auto-generated method stub
		
	}

	@Override
	public void buttonReleased(ButtonEvent arg0) {
		// Log.d("Zeemote","Button released, id: "+arg0.getButtonID());
		Message msg = Message.obtain();
		msg.what = MSG_ZEEMOTE_BUTTON_A + arg0.getButtonID(); //Button A = 0, Button B = 1...
		if ((msg.what >= MSG_ZEEMOTE_BUTTON_A) && (msg.what <= MSG_ZEEMOTE_BUTTON_D)) { //make sure messages from future buttons don't get throug
			this.ZeemoteHandler.sendMessage(msg);
		}
		if (arg0.getButtonID()==-1)
		{
			msg.what = MSG_ZEEMOTE_BUTTON_D+arg0.getButtonGameAction();
			if ((msg.what >= MSG_ZEEMOTE_STICK_UP) && (msg.what <= MSG_ZEEMOTE_STICK_RIGHT)) { //make sure messages from future buttons don't get throug
				this.ZeemoteHandler.sendMessage(msg);
			}
		}
	}

	@Override
>>>>>>> 29ad359d
	protected void onResume() {
		super.onResume();
		// workaround for hidden dialog when resuming
		if (mSyncLogAlert != null && mSyncLogAlert.isShowing()) {
			try {				
				mSyncLogAlert.dismiss();
				mSyncLogAlert.show();
			} catch (Exception e) {
			}
		}
<<<<<<< HEAD
=======
	      if ((AnkiDroidApp.zeemoteController() != null) && (AnkiDroidApp.zeemoteController().isConnected())){
	    	  // Log.d("Zeemote","Adding listener in onResume");
	    	  AnkiDroidApp.zeemoteController().addButtonListener(this);
	      	  adapter = new JoystickToButtonAdapter();
	      	  AnkiDroidApp.zeemoteController().addJoystickListener(adapter);
	      	  adapter.addButtonListener(this);
	      }
>>>>>>> 29ad359d
	}
}<|MERGE_RESOLUTION|>--- conflicted
+++ resolved
@@ -620,20 +620,7 @@
 
 	@Override
 	protected void onPause() {
-<<<<<<< HEAD
-		Log.i(AnkiDroidApp.TAG, "DeckPicker - onPause");
-=======
 		// Log.i(AnkiDroidApp.TAG, "DeckPicker - onPause");
-
-        if ((AnkiDroidApp.zeemoteController() != null) && (AnkiDroidApp.zeemoteController().isConnected())){ 
-        	// Log.d("Zeemote","Removing listener in onPause");
-        	AnkiDroidApp.zeemoteController().removeButtonListener(this);
-        	AnkiDroidApp.zeemoteController().removeJoystickListener(adapter);
-    		adapter.removeButtonListener(this);
-    		adapter = null;
-        }        
-        
->>>>>>> 29ad359d
 		super.onPause();
 		waitForDeckLoaderThread();
 	}
@@ -1906,32 +1893,6 @@
     }
 
 	@Override
-<<<<<<< HEAD
-=======
-	public void buttonPressed(ButtonEvent arg0) {
-		// TODO Auto-generated method stub
-		
-	}
-
-	@Override
-	public void buttonReleased(ButtonEvent arg0) {
-		// Log.d("Zeemote","Button released, id: "+arg0.getButtonID());
-		Message msg = Message.obtain();
-		msg.what = MSG_ZEEMOTE_BUTTON_A + arg0.getButtonID(); //Button A = 0, Button B = 1...
-		if ((msg.what >= MSG_ZEEMOTE_BUTTON_A) && (msg.what <= MSG_ZEEMOTE_BUTTON_D)) { //make sure messages from future buttons don't get throug
-			this.ZeemoteHandler.sendMessage(msg);
-		}
-		if (arg0.getButtonID()==-1)
-		{
-			msg.what = MSG_ZEEMOTE_BUTTON_D+arg0.getButtonGameAction();
-			if ((msg.what >= MSG_ZEEMOTE_STICK_UP) && (msg.what <= MSG_ZEEMOTE_STICK_RIGHT)) { //make sure messages from future buttons don't get throug
-				this.ZeemoteHandler.sendMessage(msg);
-			}
-		}
-	}
-
-	@Override
->>>>>>> 29ad359d
 	protected void onResume() {
 		super.onResume();
 		// workaround for hidden dialog when resuming
@@ -1942,15 +1903,5 @@
 			} catch (Exception e) {
 			}
 		}
-<<<<<<< HEAD
-=======
-	      if ((AnkiDroidApp.zeemoteController() != null) && (AnkiDroidApp.zeemoteController().isConnected())){
-	    	  // Log.d("Zeemote","Adding listener in onResume");
-	    	  AnkiDroidApp.zeemoteController().addButtonListener(this);
-	      	  adapter = new JoystickToButtonAdapter();
-	      	  AnkiDroidApp.zeemoteController().addJoystickListener(adapter);
-	      	  adapter.addButtonListener(this);
-	      }
->>>>>>> 29ad359d
 	}
 }