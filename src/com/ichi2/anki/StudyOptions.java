--- conflicted
+++ resolved
@@ -929,16 +929,10 @@
     		mInReviewer = true;
     		Intent reviewer = new Intent(StudyOptions.this, Reviewer.class);
             reviewer.putExtra("deckFilename", mDeckFilename);
-<<<<<<< HEAD
         	if (mStartedByBigWidget == EXTRA_START_NOTHING) {
         		startActivityForResultWithAnimation(reviewer, REQUEST_REVIEW, ActivityTransitionAnimation.LEFT);
         	} else {
         		startActivityForResultWithoutAnimation(reviewer, REQUEST_REVIEW);
-=======
-    		startActivityForResult(reviewer, REQUEST_REVIEW);
-        	if (Utils.getApiLevel() > 4 && mStartedByBigWidget == EXTRA_START_NOTHING) {
-       			ActivityTransitionAnimation.slide(this, ActivityTransitionAnimation.LEFT);
->>>>>>> 6bb7b1bc
         	}
     	} else if (mCurrentContentView == CONTENT_CONGRATS) {
     		startEarlyReview();
@@ -954,14 +948,7 @@
             deck.reset();
     		Intent reviewer = new Intent(StudyOptions.this, Reviewer.class);
             reviewer.putExtra("deckFilename", mDeckFilename);
-<<<<<<< HEAD
             startActivityForResultWithAnimation(reviewer, REQUEST_REVIEW, ActivityTransitionAnimation.LEFT);
-=======
-            startActivityForResult(reviewer, REQUEST_REVIEW);
-        	if (Utils.getApiLevel() > 4) {
-       			ActivityTransitionAnimation.slide(this, ActivityTransitionAnimation.LEFT);
-        	}
->>>>>>> 6bb7b1bc
         }
     }
 
@@ -974,14 +961,7 @@
             deck.reset();
     		Intent reviewer = new Intent(StudyOptions.this, Reviewer.class);
     		reviewer.putExtra("deckFilename", mDeckFilename);
-<<<<<<< HEAD
         	startActivityForResultWithAnimation(reviewer, REQUEST_REVIEW, ActivityTransitionAnimation.LEFT);
-=======
-        	startActivityForResult(reviewer, REQUEST_REVIEW);
-    		if (Utils.getApiLevel() > 4) {
-    			ActivityTransitionAnimation.slide(this, ActivityTransitionAnimation.LEFT);
-    		}
->>>>>>> 6bb7b1bc
         }
     }
 
@@ -1213,14 +1193,7 @@
 	            public void onClick(DialogInterface dialog, int which) {
 	                Intent myAccount = new Intent(StudyOptions.this, MyAccount.class);
 	                myAccount.putExtra("notLoggedIn", true);
-<<<<<<< HEAD
 	                startActivityForResultWithAnimation(myAccount, LOG_IN, ActivityTransitionAnimation.LEFT);
-=======
-	                startActivityForResult(myAccount, LOG_IN);
-			        if (Utils.getApiLevel() > 4) {
-			            ActivityTransitionAnimation.slide(StudyOptions.this, ActivityTransitionAnimation.LEFT);
-			        }
->>>>>>> 6bb7b1bc
 	            }
 	        });
 	        builder.setNegativeButton(res.getString(R.string.cancel), null);
@@ -1622,14 +1595,7 @@
 	                mShowRepairDialog = true;
 	                Intent i = new Intent(StudyOptions.this, Feedback.class);
 	                dialog.dismiss();
-<<<<<<< HEAD
 	                startActivityForResultWithAnimation(i, REPORT_ERROR, ActivityTransitionAnimation.FADE);
-=======
-	                startActivityForResult(i, REPORT_ERROR);
-	                if (Utils.getApiLevel() > 4) {
-	                	ActivityTransitionAnimation.slide(StudyOptions.this, ActivityTransitionAnimation.FADE);
-		        	}
->>>>>>> 6bb7b1bc
 	            }
 	        });	        	
 			builder.setNegativeButton(res.getString(R.string.close), null);
@@ -2133,14 +2099,7 @@
             	Intent intent = new Intent(StudyOptions.this, CardEditor.class);
             	intent.putExtra(CardEditor.EXTRA_CALLER, CardEditor.CALLER_STUDYOPTIONS);
             	intent.putExtra(CardEditor.EXTRA_DECKPATH, DeckManager.getMainDeckPath());
-<<<<<<< HEAD
             	startActivityForResultWithAnimation(intent, ADD_FACT, ActivityTransitionAnimation.LEFT);
-=======
-            	startActivityForResult(intent, ADD_FACT);
-                if (Utils.getApiLevel() > 4) {
-                    ActivityTransitionAnimation.slide(StudyOptions.this, ActivityTransitionAnimation.LEFT);
-                }
->>>>>>> 6bb7b1bc
                 return true;
 
             case MENU_ROTATE:
@@ -2171,14 +2130,7 @@
         Intent decksPicker = new Intent(StudyOptions.this, DeckPicker.class);
         mInDeckPicker = true;
     	decksPicker.putExtra("showAnimation", showAnimation);
-<<<<<<< HEAD
         startActivityForResultWithAnimation(decksPicker, PICK_DECK_REQUEST, ActivityTransitionAnimation.RIGHT);
-=======
-        startActivityForResult(decksPicker, PICK_DECK_REQUEST);
-    	if (showAnimation && Utils.getApiLevel() > 4) {
-    		ActivityTransitionAnimation.slide(this, ActivityTransitionAnimation.RIGHT);
-    	}
->>>>>>> 6bb7b1bc
         // Log.i(AnkiDroidApp.TAG, "openDeckPicker - Ending");
     }
 
@@ -2196,14 +2148,7 @@
 
     private void openCardBrowser() {
         Intent cardBrowser = new Intent(StudyOptions.this, CardBrowser.class);
-<<<<<<< HEAD
         startActivityForResultWithAnimation(cardBrowser, BROWSE_CARDS, ActivityTransitionAnimation.LEFT);
-=======
-        startActivityForResult(cardBrowser, BROWSE_CARDS);
-        if (Utils.getApiLevel() > 4) {
-            ActivityTransitionAnimation.slide(StudyOptions.this, ActivityTransitionAnimation.LEFT);
-        }
->>>>>>> 6bb7b1bc
     }
 
 
@@ -2217,17 +2162,9 @@
     public void openPersonalDeckPicker() {
         if (AnkiDroidApp.isUserLoggedIn()) {
             mCompat.invalidateOptionsMenu(this);
-<<<<<<< HEAD
             startActivityForResultWithAnimation(
                     new Intent(StudyOptions.this, PersonalDeckPicker.class), 
                     DOWNLOAD_PERSONAL_DECK, ActivityTransitionAnimation.RIGHT);
-=======
-            startActivityForResult(
-                    new Intent(StudyOptions.this, PersonalDeckPicker.class), DOWNLOAD_PERSONAL_DECK);
-        	if (Utils.getApiLevel() > 4) {
-        		ActivityTransitionAnimation.slide(this, ActivityTransitionAnimation.RIGHT);
-        	}
->>>>>>> 6bb7b1bc
         } else {
         	showDialog(DIALOG_USER_NOT_LOGGED_IN);
         }
@@ -2237,16 +2174,9 @@
     public void openSharedDeckPicker() {
         mCompat.invalidateOptionsMenu(this);
         // deckLoaded = false;
-<<<<<<< HEAD
         startActivityForResultWithAnimation(
         		new Intent(StudyOptions.this, SharedDeckPicker.class), 
         		DOWNLOAD_SHARED_DECK, ActivityTransitionAnimation.RIGHT);
-=======
-        startActivityForResult(new Intent(StudyOptions.this, SharedDeckPicker.class), DOWNLOAD_SHARED_DECK);
-    	if (Utils.getApiLevel() > 4) {
-    		ActivityTransitionAnimation.slide(this, ActivityTransitionAnimation.RIGHT);
-    	}
->>>>>>> 6bb7b1bc
     }
 
 
@@ -2893,14 +2823,7 @@
 		    		Statistics.showDeckSummary(StudyOptions.this);
 		    	} else {
 	            	Intent intent = new Intent(StudyOptions.this, com.ichi2.charts.ChartBuilder.class);
-<<<<<<< HEAD
 			    	startActivityForResultWithAnimation(intent, STATISTICS, ActivityTransitionAnimation.DOWN);
-=======
-			    	startActivityForResult(intent, STATISTICS);
-			        if (Utils.getApiLevel() > 4) {
-			            ActivityTransitionAnimation.slide(StudyOptions.this, ActivityTransitionAnimation.DOWN);
-			        }
->>>>>>> 6bb7b1bc
 		    	}
 			}
 		}
