--- conflicted
+++ resolved
@@ -131,12 +131,6 @@
 
     public static void initializeTts(Context context) {
         mReviewer = context;
-<<<<<<< HEAD
-        mTTSInitDone = false;
-        Log.i(AnkiDroidApp.TAG, "initializeTts");
-        final TTSInitListener listener = new TTSInitListener();
-        mTts = new TextToSpeech(context, listener);
-=======
         mTts = new TextToSpeech(context, new TextToSpeech.OnInitListener() {
             @Override
             public void onInit(int status) {
@@ -155,7 +149,6 @@
         });
         mTtsParams = new HashMap<String, String>();
         mTtsParams.put(TextToSpeech.Engine.KEY_PARAM_UTTERANCE_ID,"stringId");
->>>>>>> 8a60fd32
     }
 
 
@@ -175,15 +168,4 @@
             mTts.stop();
         }
     }
-<<<<<<< HEAD
-
-    private static class TTSInitListener implements OnInitListener {
-
-        public void onInit(int status) {
-            Log.i(AnkiDroidApp.TAG, "TTS onInit");
-            mTTSInitDone = true;
-        }
-    }
-=======
->>>>>>> 8a60fd32
 }