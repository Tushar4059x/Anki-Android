
package com.ichi2.libanki.hooks;

import java.util.regex.Matcher;
import java.util.regex.Pattern;

public class FuriganaFilters {
<<<<<<< HEAD
    private static final Pattern r = Pattern.compile(" ?([^\\[]+?)\\[(.+?)\\]([^ ]+?|$)");
    private static final String ruby = "<ruby><rb>$1</rb><rt>$2</rt></ruby>";
=======
    private static final Pattern r = Pattern.compile(" ?([^ >]+?)\\[(.+?)\\]");
    private static final String ruby = "<ruby><rb>\\1</rb><rt>\\2</rt></ruby>";
>>>>>>> 0ee4bc1b


    public void install(Hooks h) {
        h.addHook("fmod_kanji", new Kanji());
        h.addHook("fmod_kana", new Kana());
        h.addHook("fmod_furigana", new Furigana());
    }


    private static String noSound(Matcher match, String repl) {
        repl += "$3";
        if (match.group(2).startsWith("sound:")) {
            // return without modification
            return match.group(0);
        } else {
            return r.matcher(match.group(0)).replaceAll(repl);
        }
    }

    public class Kanji extends Hook {
        @Override
        public Object runFilter(Object arg, Object... args) {
            Matcher m = r.matcher((String) arg);
            StringBuffer sb = new StringBuffer();
            while (m.find()) {
                m.appendReplacement(sb, noSound(m, "$1"));
            }
            m.appendTail(sb);
            return sb.toString();
        }
    }

    public class Kana extends Hook {
        @Override
        public Object runFilter(Object arg, Object... args) {
            Matcher m = r.matcher((String) arg);
            StringBuffer sb = new StringBuffer();
            while (m.find()) {
                m.appendReplacement(sb, noSound(m, "$2"));
            }
            m.appendTail(sb);
            return sb.toString();
        }
    }

    public class Furigana extends Hook {
        @Override
        public Object runFilter(Object arg, Object... args) {
            Matcher m = r.matcher((String) arg);
            StringBuffer sb = new StringBuffer();
            while (m.find()) {
                m.appendReplacement(sb, noSound(m, ruby));
            }
            m.appendTail(sb);
            return sb.toString();
        }
    }
}<|MERGE_RESOLUTION|>--- conflicted
+++ resolved
@@ -5,13 +5,8 @@
 import java.util.regex.Pattern;
 
 public class FuriganaFilters {
-<<<<<<< HEAD
-    private static final Pattern r = Pattern.compile(" ?([^\\[]+?)\\[(.+?)\\]([^ ]+?|$)");
+    private static final Pattern r = Pattern.compile(" ?([^ >]+?)\\[(.+?)\\]");
     private static final String ruby = "<ruby><rb>$1</rb><rt>$2</rt></ruby>";
-=======
-    private static final Pattern r = Pattern.compile(" ?([^ >]+?)\\[(.+?)\\]");
-    private static final String ruby = "<ruby><rb>\\1</rb><rt>\\2</rt></ruby>";
->>>>>>> 0ee4bc1b
 
 
     public void install(Hooks h) {
