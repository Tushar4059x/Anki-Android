/****************************************************************************************
 * Copyright (c) 2009 Edu Zamora <edu.zasu@gmail.com>                                   *
 *                                                                                      *
 * This program is free software; you can redistribute it and/or modify it under        *
 * the terms of the GNU General Public License as published by the Free Software        *
 * Foundation; either version 3 of the License, or (at your option) any later           *
 * version.                                                                             *
 *                                                                                      *
 * This program is distributed in the hope that it will be useful, but WITHOUT ANY      *
 * WARRANTY; without even the implied warranty of MERCHANTABILITY or FITNESS FOR A      *
 * PARTICULAR PURPOSE. See the GNU General Public License for more details.             *
 *                                                                                      *
 * You should have received a copy of the GNU General Public License along with         *
 * this program.  If not, see <http://www.gnu.org/licenses/>.                           *
 ****************************************************************************************/

package com.ichi2.libanki;

import java.io.File;
import java.net.URI;
import java.util.HashMap;

import android.media.AudioManager;
import android.media.MediaPlayer;
import android.media.MediaPlayer.OnCompletionListener;
import android.net.Uri;
import android.util.Log;

import java.util.ArrayList;
import java.util.regex.Matcher;
import java.util.regex.Pattern;

import com.ichi2.anki.AnkiDroidApp;
import com.ichi2.anki.ReadText;

/**
 * Class used to parse, load and play sound files on AnkiDroid.
 */
public class Sound {

    /**
     * Pattern used to identify the markers for sound files
     */
    public static Pattern sSoundPattern = Pattern.compile("\\[sound\\:([^\\[\\]]*)\\]");

    /**
     * Media player used to play the sounds
     */
    private static MediaPlayer sMediaPlayer;

    /**
     * Stores sounds for the current card, key is for question/answer
     */
    private static HashMap<Integer, ArrayList<String>> sSoundPaths = new HashMap<Integer, ArrayList<String>>();


    /* Prevent class from being instantiated */
    private Sound() {
    }


    // / Clears current sound paths; call before parseSounds() calls
    public static void resetSounds() {
        sSoundPaths.clear();
    }

    /**
     * The function addSounds() parses content for sound files, and stores entries to the filepaths for them, categorized as
     * belonging to the front (question) or back (answer) of cards. Note that all sounds embedded in the content will be given
     * the same categorization.
     * @param soundDir -- base path to the media files
     * @param content -- parsed for sound entries
     * @param qa -- the categorization of the sounds in the conent
     */
    public static void addSounds(String soundDir, String content, int qa) {
        Matcher matcher = sSoundPattern.matcher(content);
        // While there is matches of the pattern for sound markers
        while (matcher.find()) {
            // Create appropriate list if needed; list must not be empty so long as code does no check
            if (!sSoundPaths.containsKey(qa)) {
                sSoundPaths.put(qa, new ArrayList<String>());
            }
            
            // Get the sound file name
            String sound = matcher.group(1);

            // Construct the sound path and store it
            String soundPath = soundDir + Uri.encode(sound);            
            sSoundPaths.get(qa).add(soundPath);
        }
    }
    
    public static String expandSounds(String soundDir, String content, boolean ttsEnabled, int qa) {
        boolean soundAvailable = false;
        StringBuilder stringBuilder = new StringBuilder();
        String contentLeft = content;

<<<<<<< HEAD
        // Log.i(AnkiDroidApp.TAG, "parseSounds");
=======
        // Log.i(AnkiDroidApp.TAG, "expandSounds");
>>>>>>> 83d2770f

        Matcher matcher = sSoundPattern.matcher(content);
        // While there is matches of the pattern for sound markers
        while (matcher.find()) {
            soundAvailable = true;
            // Get the sound file name
            String sound = matcher.group(1);

            // Construct the sound path
            String soundPath = soundDir + Uri.encode(sound);

            // Construct the new content, appending the substring from the beginning of the content left until the
            // beginning of the sound marker
            // and then appending the html code to add the play button
            String soundMarker = matcher.group();
            int markerStart = contentLeft.indexOf(soundMarker);
            stringBuilder.append(contentLeft.substring(0, markerStart));
            stringBuilder
                    .append("<a onclick=\"window.ankidroid.playSound(this.title);\" title=\""
                            + soundPath
                            + "\"><span style=\"padding:5px;\"><img src=\"file:///android_asset/media_playback_start2.png\" /></span></a>");
            contentLeft = contentLeft.substring(markerStart + soundMarker.length());
            // Log.i(AnkiDroidApp.TAG, "Content left = " + contentLeft);
        }
        // TODO: readd tts
//        if (!soundAvailable && ttsEnabled && !ReadText.getLanguage(qa).equals(ReadText.NO_TTS)) {
//            stringBuilder.append(content.substring(0, content.length() - 9));
//            stringBuilder
//                    .append("<a onclick=\"window.ankidroid.playSound(this.title);\" title=\"tts"
//                            + Integer.toString(qa)
//                            + Utils.stripHTML(content)
//                            + "\"><span style=\"padding:5px;display:inline-block;vertical-align:middle\"><img src=\"file:///android_asset/media_playback_start2.png\" /></span></a>");
//            contentLeft = "</p>";
//        }

        stringBuilder.append(contentLeft);

        return stringBuilder.toString();
    }


    /**
     * Plays the sounds for the given card side
     */
    public static void playSounds(int qa) {
        // If there are sounds to play for the current card, start with the first one
        if (sSoundPaths != null && sSoundPaths.containsKey(qa)) {
            playSound(sSoundPaths.get(qa).get(0), new PlayAllCompletionListener(qa));
        }
    }


    /**
     * Plays the given sound, sets playAllListener if available on media player to start next sound
     */
    public static void playSound(String soundPath, OnCompletionListener playAllListener) {
        // Log.i(AnkiDroidApp.TAG, "Playing " + soundPath + " has listener? " + Boolean.toString(playAllListener != null));

        if (soundPath.substring(0, 3).equals("tts")) {
        	// TODO: give information about did
//            ReadText.textToSpeech(soundPath.substring(4, soundPath.length()),
//                    Integer.parseInt(soundPath.substring(3, 4)));
        } else {
            if (sMediaPlayer == null)
                sMediaPlayer = new MediaPlayer();
            else
                sMediaPlayer.reset();

            try {
                // soundPath is usually an URI, but Media player requires a path not url encoded
                URI soundURI = new URI(soundPath);
                soundPath = new File(soundURI).getAbsolutePath();
                sMediaPlayer.setDataSource(soundPath);
                sMediaPlayer.setVolume(AudioManager.STREAM_MUSIC, AudioManager.STREAM_MUSIC);
                sMediaPlayer.prepare();
                if (playAllListener != null)
                    sMediaPlayer.setOnCompletionListener(playAllListener);

                sMediaPlayer.start();
            } catch (Exception e) {
                Log.e(AnkiDroidApp.TAG, "playSounds - Error reproducing sound " + soundPath + " = " + e.getMessage());
                releaseSound();
            }
        }
    }

    /**
     * Class used to play all sounds for a given card side
     */
    private static final class PlayAllCompletionListener implements OnCompletionListener {

        /**
         * Question/Answer
         */
        private final int mQa;

        /**
         * next sound to play (onCompletion() is first called after the first (0) has been played)
         */
        private int mNextToPlay = 1;


        private PlayAllCompletionListener(int qa) {
            mQa = qa;
        }


        @Override
        public void onCompletion(MediaPlayer mp) {
            // If there is still more sounds to play for the current card, play the next one
            if (sSoundPaths.containsKey(mQa) && mNextToPlay < sSoundPaths.get(mQa).size())
                playSound(sSoundPaths.get(mQa).get(mNextToPlay++), this);
            else
                releaseSound();
        }
    }


    /**
     * Releases the sound.
     */
    private static void releaseSound() {
        if (sMediaPlayer != null) {
            sMediaPlayer.release();
            sMediaPlayer = null;
        }
    }


    /**
     * Stops the playing sounds.
     */
    public static void stopSounds() {
        if (sMediaPlayer != null) {
            sMediaPlayer.stop();
            releaseSound();
        }
        ReadText.stopTts();
    }
}<|MERGE_RESOLUTION|>--- conflicted
+++ resolved
@@ -95,11 +95,7 @@
         StringBuilder stringBuilder = new StringBuilder();
         String contentLeft = content;
 
-<<<<<<< HEAD
-        // Log.i(AnkiDroidApp.TAG, "parseSounds");
-=======
         // Log.i(AnkiDroidApp.TAG, "expandSounds");
->>>>>>> 83d2770f
 
         Matcher matcher = sSoundPattern.matcher(content);
         // While there is matches of the pattern for sound markers
