<<<<<<< HEAD
Lernen Sie mit AnkiDroid alles, was Sie benötigen!

Mit AnkiDroid lassen sich Karteikarten sehr effizient auswendig lernen, indem sie kurz vor dem Vergessen wiederholt werden. Voll kompatibel mit der Spaced-Repetition-Software Anki (inklusive Synchronisation). Anki gibt es für Windows, Linux und Mac OS.

Lernen Sie alle möglichen Dinge, wo und wann Sie wollen. Nutzen Sie freie Zeit sinnvoll, sei es im Bus, in der Supermarkt-Warteschlange oder in irgend einer anderen Situation in der Sie warten müssen.

Erstellen Sie eigene Karteikarten-Stapel oder laden kostenlos vorgefertigte Stapel herunter (es sind mehr als 6000 Stapel zu verschiedenen Sprachen und Themen verfügbar).

Fügen Sie neues Material mit der Desktop-Applikation oder direkt mit AnkiDroid hinzu. Es wird sogar das automatische Hinzufügen von Material aus einem Wörterbuch unterstützt!
=======
Lernen Sie mit AnkiDroid alles, was Sie sich merken möchten!

Mit AnkiDroid lassen sich Karteikarten sehr effizient auswendig lernen, indem sie kurz vor dem Vergessen wiederholt werden. Voll kompatibel mit der Spaced-Repetition-Software Anki (inklusive Synchronisation). Anki gibt es für Windows, Linux und Mac OS.

Lernen Sie alle möglichen Dinge, wo und wann Sie wollen. Nutzen Sie freie Zeit sinnvoll, sei es im Bus, in der Schlange vor der Supermarktkasse oder wo immer Sie sonst warten müssen.

Erstellen Sie eigene Karteikarten-Stapel oder laden Sie kostenlos vorgefertigte Stapel herunter (es sind mehr als 6000 Stapel zu verschiedenen Sprachen und Themen verfügbar).

Fügen Sie neues Material mit der Desktop-Applikation oder direkt mit AnkiDroid hinzu. Die Anwendung unterstützt sogar das automatische Hinzufügen von Material aus einem Wörterbuch!
>>>>>>> 5fdc8297

★ Haupt-Merkmale:
• Unterstützte Karteikarten-Inhalte: Text, Bilder, Sounds, LaTeX
• Spaced Repetition (SuperMemo 2 Algorithmus)
• Text-In-Sprache-Integration
• Mehr als 6000 vorgefertigte Decks
• Fortschritts-Widget
• Detaillierte Statistiken
• Synchronisation mit AnkiWeb
• Open Source

★ Zusätzliche Merkmale:
• Antworten schreiben (optional)
• Whiteboard
<<<<<<< HEAD
• Karteneditor/Möglichkeit, Karten hinzuzufügen
=======
• Karteneditor/ Hinzufügen von neuen Karteikarten
>>>>>>> 5fdc8297
• Kartenübersicht
• Tablet-Layout
• Importieren von bestehenden Sammlungen (über Anki Desktop)
• Wörterbuch-Integration (ColorDict, GoldenDict, Leo.org, Aedict, diverse Web-Wörterbücher)
• Fügen Sie Karten über Intents von anderen Programmen (wie z.B. Wörterbüchern) hinzu
• Unterstützung für andere Schriftarten
• Ausgebautes Sicherungssystem
<<<<<<< HEAD
Navigation durch wischen, berühren
• anpassbar
• Dynamische Stapel
• Nacht-Modus
• 27 Sprachen
=======
• Navigation durch wischen und berühren
• Anpassbar
• Dynamische Stapel
• Nacht-Modus
• 27 Sprachen verfügbar
>>>>>>> 5fdc8297
• Alle vorherigen AnkiDroid-Version können von der Website heruntergeladen werden<|MERGE_RESOLUTION|>--- conflicted
+++ resolved
@@ -1,14 +1,3 @@
-<<<<<<< HEAD
-Lernen Sie mit AnkiDroid alles, was Sie benötigen!
-
-Mit AnkiDroid lassen sich Karteikarten sehr effizient auswendig lernen, indem sie kurz vor dem Vergessen wiederholt werden. Voll kompatibel mit der Spaced-Repetition-Software Anki (inklusive Synchronisation). Anki gibt es für Windows, Linux und Mac OS.
-
-Lernen Sie alle möglichen Dinge, wo und wann Sie wollen. Nutzen Sie freie Zeit sinnvoll, sei es im Bus, in der Supermarkt-Warteschlange oder in irgend einer anderen Situation in der Sie warten müssen.
-
-Erstellen Sie eigene Karteikarten-Stapel oder laden kostenlos vorgefertigte Stapel herunter (es sind mehr als 6000 Stapel zu verschiedenen Sprachen und Themen verfügbar).
-
-Fügen Sie neues Material mit der Desktop-Applikation oder direkt mit AnkiDroid hinzu. Es wird sogar das automatische Hinzufügen von Material aus einem Wörterbuch unterstützt!
-=======
 Lernen Sie mit AnkiDroid alles, was Sie sich merken möchten!
 
 Mit AnkiDroid lassen sich Karteikarten sehr effizient auswendig lernen, indem sie kurz vor dem Vergessen wiederholt werden. Voll kompatibel mit der Spaced-Repetition-Software Anki (inklusive Synchronisation). Anki gibt es für Windows, Linux und Mac OS.
@@ -18,7 +7,6 @@
 Erstellen Sie eigene Karteikarten-Stapel oder laden Sie kostenlos vorgefertigte Stapel herunter (es sind mehr als 6000 Stapel zu verschiedenen Sprachen und Themen verfügbar).
 
 Fügen Sie neues Material mit der Desktop-Applikation oder direkt mit AnkiDroid hinzu. Die Anwendung unterstützt sogar das automatische Hinzufügen von Material aus einem Wörterbuch!
->>>>>>> 5fdc8297
 
 ★ Haupt-Merkmale:
 • Unterstützte Karteikarten-Inhalte: Text, Bilder, Sounds, LaTeX
@@ -33,11 +21,7 @@
 ★ Zusätzliche Merkmale:
 • Antworten schreiben (optional)
 • Whiteboard
-<<<<<<< HEAD
-• Karteneditor/Möglichkeit, Karten hinzuzufügen
-=======
 • Karteneditor/ Hinzufügen von neuen Karteikarten
->>>>>>> 5fdc8297
 • Kartenübersicht
 • Tablet-Layout
 • Importieren von bestehenden Sammlungen (über Anki Desktop)
@@ -45,17 +29,9 @@
 • Fügen Sie Karten über Intents von anderen Programmen (wie z.B. Wörterbüchern) hinzu
 • Unterstützung für andere Schriftarten
 • Ausgebautes Sicherungssystem
-<<<<<<< HEAD
-Navigation durch wischen, berühren
-• anpassbar
-• Dynamische Stapel
-• Nacht-Modus
-• 27 Sprachen
-=======
 • Navigation durch wischen und berühren
 • Anpassbar
 • Dynamische Stapel
 • Nacht-Modus
 • 27 Sprachen verfügbar
->>>>>>> 5fdc8297
 • Alle vorherigen AnkiDroid-Version können von der Website heruntergeladen werden